##############################################################################
# Copyright (c) 2013-2016, Lawrence Livermore National Security, LLC.
# Produced at the Lawrence Livermore National Laboratory.
#
# This file is part of Spack.
# Created by Todd Gamblin, tgamblin@llnl.gov, All rights reserved.
# LLNL-CODE-647188
#
# For details, see https://github.com/llnl/spack
# Please also see the LICENSE file for our notice and the LGPL.
#
# This program is free software; you can redistribute it and/or modify
# it under the terms of the GNU Lesser General Public License (as
# published by the Free Software Foundation) version 2.1, February 1999.
#
# This program is distributed in the hope that it will be useful, but
# WITHOUT ANY WARRANTY; without even the IMPLIED WARRANTY OF
# MERCHANTABILITY or FITNESS FOR A PARTICULAR PURPOSE. See the terms and
# conditions of the GNU Lesser General Public License for more details.
#
# You should have received a copy of the GNU Lesser General Public
# License along with this program; if not, write to the Free Software
# Foundation, Inc., 59 Temple Place, Suite 330, Boston, MA 02111-1307 USA
##############################################################################
from spack import *


class Binutils(Package):
    """GNU binutils, which contain the linker, assembler, objdump and others"""

    homepage = "http://www.gnu.org/software/binutils/"
    url      = "https://ftp.gnu.org/gnu/binutils/binutils-2.25.tar.bz2"

<<<<<<< HEAD
    version('2.27', '2869c9bf3e60ee97c74ac2a6bf4e9d68')
    # 2.26 is incompatible with py-pillow build for some reason.
=======
>>>>>>> a954d097
    version('2.26', '64146a0faa3b411ba774f47d41de239f')
    version('2.25', 'd9f3303f802a5b6b0bb73a335ab89d66')
    version('2.24', 'e0f71a7b2ddab0f8612336ac81d9636b')
    version('2.23.2', '4f8fa651e35ef262edc01d60fb45702e')
    version('2.20.1', '2b9dc8f2b7dbd5ec5992c6e29de0b764')

    depends_on('m4', type='build')
    depends_on('flex', type='build')
    depends_on('bison', type='build')

    # Add a patch that creates binutils libiberty_pic.a which is preferred by
    # OpenSpeedShop and cbtf-krell
    variant('krellpatch', default=False,
            description="build with openspeedshop based patch.")
    variant('gold', default=True, description="build the gold linker")
    patch('binutilskrell-2.24.patch', when='@2.24+krellpatch')

    patch('cr16.patch')
    patch('update_symbol-2.26.patch', when='@2.26')

    variant('libiberty', default=False, description='Also install libiberty.')

    def install(self, spec, prefix):
        configure_args = [
            '--prefix=%s' % prefix,
            '--disable-dependency-tracking',
            '--disable-werror',
            '--enable-interwork',
            '--enable-multilib',
            '--enable-shared',
            '--enable-64-bit-bfd',
            '--enable-targets=all',
            '--with-sysroot=/']

        if '+gold' in spec:
            configure_args.append('--enable-gold')

        if '+libiberty' in spec:
            configure_args.append('--enable-install-libiberty')

        configure(*configure_args)
        make()
        make("install")<|MERGE_RESOLUTION|>--- conflicted
+++ resolved
@@ -31,11 +31,7 @@
     homepage = "http://www.gnu.org/software/binutils/"
     url      = "https://ftp.gnu.org/gnu/binutils/binutils-2.25.tar.bz2"
 
-<<<<<<< HEAD
     version('2.27', '2869c9bf3e60ee97c74ac2a6bf4e9d68')
-    # 2.26 is incompatible with py-pillow build for some reason.
-=======
->>>>>>> a954d097
     version('2.26', '64146a0faa3b411ba774f47d41de239f')
     version('2.25', 'd9f3303f802a5b6b0bb73a335ab89d66')
     version('2.24', 'e0f71a7b2ddab0f8612336ac81d9636b')
