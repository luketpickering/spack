--- conflicted
+++ resolved
@@ -3231,26 +3231,25 @@
         assert "openmpi" in cfg["all"]["providers"]["mpi"]
 
 
-<<<<<<< HEAD
-def test_environment_created_in_users_location(mutable_config, tmpdir):
-    """Test that an environment is created in a location based on the config"""
-    spack.config.set("config:environments_root", str(tmpdir.join("envs")))
-    env_dir = spack.config.get("config:environments_root")
-
-    assert tmpdir.strpath in env_dir
-    assert not os.path.isdir(env_dir)
-
-    dir_name = "user_env"
-    env("create", dir_name)
-    out = env("list")
-
-    assert dir_name in out
-    assert env_dir in ev.root(dir_name)
-    assert os.path.isdir(os.path.join(env_dir, dir_name))
-=======
 def test_relative_view_path_on_command_line_is_made_absolute(tmpdir, config):
     with fs.working_dir(str(tmpdir)):
         env("create", "--with-view", "view", "--dir", "env")
         environment = ev.Environment(os.path.join(".", "env"))
         assert os.path.samefile("view", environment.default_view.root)
->>>>>>> c5d7ea04
+
+
+def test_environment_created_in_users_location(mutable_config, tmpdir):
+    """Test that an environment is created in a location based on the config"""
+    spack.config.set("config:environments_root", str(tmpdir.join("envs")))
+    env_dir = spack.config.get("config:environments_root")
+
+    assert tmpdir.strpath in env_dir
+    assert not os.path.isdir(env_dir)
+
+    dir_name = "user_env"
+    env("create", dir_name)
+    out = env("list")
+
+    assert dir_name in out
+    assert env_dir in ev.root(dir_name)
+    assert os.path.isdir(os.path.join(env_dir, dir_name))