##############################################################################
# Copyright (c) 2013, Lawrence Livermore National Security, LLC.
# Produced at the Lawrence Livermore National Laboratory.
#
# This file is part of Spack.
# Written by Todd Gamblin, tgamblin@llnl.gov, All rights reserved.
# LLNL-CODE-647188
#
# For details, see https://github.com/llnl/spack
# Please also see the LICENSE file for our notice and the LGPL.
#
# This program is free software; you can redistribute it and/or modify
# it under the terms of the GNU General Public License (as published by
# the Free Software Foundation) version 2.1 dated February 1999.
#
# This program is distributed in the hope that it will be useful, but
# WITHOUT ANY WARRANTY; without even the IMPLIED WARRANTY OF
# MERCHANTABILITY or FITNESS FOR A PARTICULAR PURPOSE. See the terms and
# conditions of the GNU General Public License for more details.
#
# You should have received a copy of the GNU Lesser General Public License
# along with this program; if not, write to the Free Software Foundation,
# Inc., 59 Temple Place, Suite 330, Boston, MA 02111-1307 USA
##############################################################################
"""
This is where most of the action happens in Spack.
See the Package docs for detailed instructions on how the class works
and on how to write your own packages.

The spack package structure is based strongly on Homebrew
(http://wiki.github.com/mxcl/homebrew/), mainly because
Homebrew makes it very easy to create packages.  For a complete
rundown on spack and how it differs from homebrew, look at the
README.
"""
import os
import re
import textwrap
import time
import glob

import llnl.util.tty as tty
import spack
import spack.build_environment
import spack.compilers
import spack.directives
import spack.error
import spack.fetch_strategy as fs
import spack.hooks
import spack.mirror
import spack.repository
import spack.url
import spack.util.web
from StringIO import StringIO
from llnl.util.filesystem import *
from llnl.util.lang import *
from llnl.util.link_tree import LinkTree
from llnl.util.tty.log import log_output
from spack.stage import Stage, ResourceStage, StageComposite
from spack.util.compression import allowed_archive
from spack.util.environment import dump_environment
from spack.util.executable import ProcessError
from spack.version import *
from urlparse import urlparse

"""Allowed URL schemes for spack packages."""
_ALLOWED_URL_SCHEMES = ["http", "https", "ftp", "file", "git"]


class Package(object):
    """This is the superclass for all spack packages.

    ***The Package class***

    Package is where the bulk of the work of installing packages is done.

    A package defines how to fetch, verfiy (via, e.g., md5), build, and
    install a piece of software.  A Package also defines what other
    packages it depends on, so that dependencies can be installed along
    with the package itself.  Packages are written in pure python.

    Packages are all submodules of spack.packages.  If spack is installed
    in $prefix, all of its python files are in $prefix/lib/spack.  Most
    of them are in the spack module, so all the packages live in
    $prefix/lib/spack/spack/packages.

    All you have to do to create a package is make a new subclass of Package
    in this directory.  Spack automatically scans the python files there
    and figures out which one to import when you invoke it.

    **An example package**

    Let's look at the cmake package to start with.  This package lives in
    $prefix/lib/spack/spack/packages/cmake.py:

    .. code-block:: python

       from spack import *
       class Cmake(Package):
           homepage  = 'https://www.cmake.org'
           url       = 'http://www.cmake.org/files/v2.8/cmake-2.8.10.2.tar.gz'
           md5       = '097278785da7182ec0aea8769d06860c'

           def install(self, spec, prefix):
               configure('--prefix=%s'   % prefix,
                         '--parallel=%s' % make_jobs)
               make()
               make('install')

    **Naming conventions**

    There are two names you should care about:

    1. The module name, ``cmake``.

       * User will refers to this name, e.g. 'spack install cmake'.
       * Corresponds to the name of the file, 'cmake.py', and it can
         include ``_``, ``-``, and numbers (it can even start with a
         number).

    2. The class name, "Cmake".  This is formed by converting `-` or
       ``_`` in the module name to camel case.  If the name starts with
       a number, we prefix the class name with ``_``. Examples:

         Module Name       Class Name
          foo_bar           FooBar
          docbook-xml       DocbookXml
          FooBar            Foobar
          3proxy            _3proxy

        The class name is what spack looks for when it loads a package module.

    **Required Attributes**

    Aside from proper naming, here is the bare minimum set of things you
    need when you make a package:

    homepage
      informational URL, so that users know what they're
      installing.

    url
      URL of the source archive that spack will fetch.

    install()
      This function tells spack how to build and install the
      software it downloaded.

    **Optional Attributes**

    You can also optionally add these attributes, if needed:

        list_url
            Webpage to scrape for available version strings. Default is the
            directory containing the tarball; use this if the default isn't
            correct so that invoking 'spack versions' will work for this
            package.

        url_version(self, version)
            When spack downloads packages at particular versions, it just
            converts version to string with str(version).  Override this if
            your package needs special version formatting in its URL.  boost
            is an example of a package that needs this.

    ***Creating Packages***

    As a package creator, you can probably ignore most of the preceding
    information, because you can use the 'spack create' command to do it
    all automatically.

    You as the package creator generally only have to worry about writing
    your install function and specifying dependencies.

    **spack create**

    Most software comes in nicely packaged tarballs, like this one:
        http://www.cmake.org/files/v2.8/cmake-2.8.10.2.tar.gz

    Taking a page from homebrew, spack deduces pretty much everything it
    needs to know from the URL above.  If you simply type this:

        spack create http://www.cmake.org/files/v2.8/cmake-2.8.10.2.tar.gz

    Spack will download the tarball, generate an md5 hash, figure out the
    version and the name of the package from the URL, and create a new
    package file for you with all the names and attributes set correctly.

    Once this skeleton code is generated, spack pops up the new package in
    your $EDITOR so that you can modify the parts that need changes.

    **Dependencies**

    If your package requires another in order to build, you can specify that
    like this:

    .. code-block:: python

       class Stackwalker(Package):
           ...
           depends_on("libdwarf")
           ...

    This tells spack that before it builds stackwalker, it needs to build
    the libdwarf package as well.  Note that this is the module name, not
    the class name (The class name is really only used by spack to find
    your package).

    Spack will download an install each dependency before it installs your
    package.  In addtion, it will add -L, -I, and rpath arguments to your
    compiler and linker for each dependency.  In most cases, this allows you
    to avoid specifying any dependencies in your configure or cmake line;
    you can just run configure or cmake without any additional arguments and
    it will find the dependencies automatically.


    **The Install Function**

    The install function is designed so that someone not too terribly familiar
    with Python could write a package installer.  For example, we put a number
    of commands in install scope that you can use almost like shell commands.
    These include make, configure, cmake, rm, rmtree, mkdir, mkdirp, and others.

    You can see above in the cmake script that these commands are used to run
    configure and make almost like they're used on the command line.  The
    only difference is that they are python function calls and not shell
    commands.

    It may be puzzling to you where the commands and functions in install live.
    They are NOT instance variables on the class; this would require us to
    type 'self.' all the time and it makes the install code unnecessarily long.
    Rather, spack puts these commands and variables in *module* scope for your
    Package subclass.  Since each package has its own module, this doesn't
    pollute other namespaces, and it allows you to more easily implement an
    install function.

    For a full list of commands and variables available in module scope, see the
    add_commands_to_module() function in this class. This is where most of
    them are created and set on the module.


    **Parallel Builds**

    By default, Spack will run make in parallel when you run make() in your
    install function.  Spack figures out how many cores are available on
    your system and runs make with -j<cores>.  If you do not want this behavior,
    you can explicitly mark a package not to use parallel make:

    .. code-block:: python

       class SomePackage(Package):
           ...
           parallel = False
           ...

    This changes thd default behavior so that make is sequential.  If you still
    want to build some parts in parallel, you can do this in your install function:

    .. code-block:: python

       make(parallel=True)

    Likewise, if you do not supply parallel = True in your Package, you can keep
    the default parallel behavior and run make like this when you want a
    sequential build:

    .. code-block:: python

       make(parallel=False)

    **Package Lifecycle**

    This section is really only for developers of new spack commands.

    A package's lifecycle over a run of Spack looks something like this:

    .. code-block:: python

       p = Package()             # Done for you by spack

       p.do_fetch()              # downloads tarball from a URL
       p.do_stage()              # expands tarball in a temp directory
       p.do_patch()              # applies patches to expanded source
       p.do_install()            # calls package's install() function
       p.do_uninstall()          # removes install directory

    There are also some other commands that clean the build area:

    .. code-block:: python

       p.do_clean()              # removes the stage directory entirely
       p.do_restage()            # removes the build directory and
                                 # re-expands the archive.

    The convention used here is that a do_* function is intended to be called
    internally by Spack commands (in spack.cmd).  These aren't for package
    writers to override, and doing so may break the functionality of the Package
    class.

    Package creators override functions like install() (all of them do this),
    clean() (some of them do this), and others to provide custom behavior.

    """
    #
    # These are default values for instance variables.
    #
    """By default we build in parallel.  Subclasses can override this."""
    parallel = True

    """# jobs to use for parallel make. If set, overrides default of ncpus."""
    make_jobs = None

    """Most packages are NOT extendable.  Set to True if you want extensions."""
    extendable = False

    """List of prefix-relative file paths (or a single path). If these do
       not exist after install, or if they exist but are not files,
       sanity checks fail.
    """
    sanity_check_is_file = []

    """List of prefix-relative directory paths (or a single path). If
       these do not exist after install, or if they exist but are not
       directories, sanity checks will fail.
    """
    sanity_check_is_dir = []


    def __init__(self, spec):
        # this determines how the package should be built.
        self.spec = spec

        # Name of package is the name of its module, without the
        # containing module names.
        self.name = self.module.__name__
        if '.' in self.name:
            self.name = self.name[self.name.rindex('.') + 1:]

        # Allow custom staging paths for packages
        self.path=None

        # Sanity check attributes required by Spack directives.
        spack.directives.ensure_dicts(type(self))

        # Check versions in the versions dict.
        for v in self.versions:
            assert(isinstance(v, Version))

        # Check version descriptors
        for v in sorted(self.versions):
            assert(isinstance(self.versions[v], dict))

        # Version-ize the keys in versions dict
        try:
            self.versions = dict((Version(v), h) for v,h in self.versions.items())
        except ValueError, e:
            raise ValueError("In package %s: %s" % (self.name, e.message))

        # stage used to build this package.
        self._stage = None

        # Init fetch strategy and url to None
        self._fetcher = None
        self.url = getattr(self.__class__, 'url', None)

        # Fix up self.url if this package fetches with a URLFetchStrategy.
        # This makes self.url behave sanely.
        if self.spec.versions.concrete:
            # TODO: this is a really roundabout way of determining the type
            # TODO: of fetch to do. figure out a more sane fetch strategy/package
            # TODO: init order (right now it's conflated with stage, package, and
            # TODO: the tests make assumptions)
            f = fs.for_package_version(self, self.version)
            if isinstance(f, fs.URLFetchStrategy):
                self.url = self.url_for_version(self.spec.version)

        # Set a default list URL (place to find available versions)
        if not hasattr(self, 'list_url'):
            self.list_url = None

        if not hasattr(self, 'list_depth'):
            self.list_depth = 1

        # Set up some internal variables for timing.
        self._fetch_time = 0.0
        self._total_time = 0.0

        if self.is_extension:
            spack.repo.get(self.extendee_spec)._check_extendable()


    @property
    def version(self):
        if not self.spec.versions.concrete:
            raise ValueError("Can only get of package with concrete version.")
        return self.spec.versions[0]

    @property
    def digests(self):
        """All digests for the concretized package version."""
        versionInfo = self.versions[self.version]
        digests = {}
        if 'md5' in versionInfo:
            digests['md5'] = versionInfo['md5']
        return digests 

    @memoized
    def version_urls(self):
        """Return a list of URLs for different versions of this
           package, sorted by version.  A version's URL only appears
           in this list if it has an explicitly defined URL."""
        version_urls = {}
        for v in sorted(self.versions):
            args = self.versions[v]
            if 'url' in args:
                version_urls[v] = args['url']
        return version_urls


    def nearest_url(self, version):
        """Finds the URL for the next lowest version with a URL.
           If there is no lower version with a URL, uses the
           package url property. If that isn't there, uses a
           *higher* URL, and if that isn't there raises an error.
        """
        version_urls = self.version_urls()
        url = getattr(self.__class__, 'url', None)

        for v in version_urls:
            if v > version and url:
                break
            if version_urls[v]:
                url = version_urls[v]
        return url


    # TODO: move this out of here and into some URL extrapolation module?
    def url_for_version(self, version):
        """Returns a URL that you can download a new version of this package from."""
        if not isinstance(version, Version):
            version = Version(version)

        cls = self.__class__
        if not (hasattr(cls, 'url') or self.version_urls()):
            raise NoURLError(cls)

        # If we have a specific URL for this version, don't extrapolate.
        version_urls = self.version_urls()
        if version in version_urls:
            return version_urls[version]

        # If we have no idea, try to substitute the version.
        return spack.url.substitute_version(self.nearest_url(version),
                                            self.url_version(version))

    def _make_resource_stage(self, root_stage, fetcher, resource):
        resource_stage_folder = self._resource_stage(resource)
        resource_mirror = join_path(self.name, os.path.basename(fetcher.url))
        stage = ResourceStage(resource.fetcher, root=root_stage, resource=resource,
                              name=resource_stage_folder, mirror_path=resource_mirror,
                              path=self.path)
        return stage

    def _make_root_stage(self, fetcher):
        # Construct a mirror path (TODO: get this out of package.py)
        mp = spack.mirror.mirror_archive_path(self.spec, fetcher)
        # Construct a path where the stage should build..
        s = self.spec
        stage_name = "%s-%s-%s" % (s.name, s.version, s.dag_hash())
        # Build the composite stage
        stage = Stage(fetcher, mirror_path=mp, name=stage_name, path=self.path)
        return stage

    def _make_stage(self):
        # Construct a composite stage on top of the composite FetchStrategy
        composite_fetcher = self.fetcher
        composite_stage = StageComposite()
        resources = self._get_needed_resources()
        for ii, fetcher in enumerate(composite_fetcher):
            if ii == 0:
                # Construct root stage first
                stage = self._make_root_stage(fetcher)
            else:
                # Construct resource stage
                resource = resources[ii - 1]  # ii == 0 is root!
                stage = self._make_resource_stage(composite_stage[0], fetcher, resource)
            # Append the item to the composite
            composite_stage.append(stage)

        # Create stage on first access.  Needed because fetch, stage,
        # patch, and install can be called independently of each
        # other, so `with self.stage:` in do_install isn't sufficient.
        composite_stage.create()
        return composite_stage

    @property
    def stage(self):
        if not self.spec.concrete:
            raise ValueError("Can only get a stage for a concrete package.")
        if self._stage is None:
            self._stage = self._make_stage()
        return self._stage


    @stage.setter
    def stage(self, stage):
        """Allow a stage object to be set to override the default."""
        self._stage = stage


    def _make_fetcher(self):
        # Construct a composite fetcher that always contains at least
        # one element (the root package). In case there are resources
        # associated with the package, append their fetcher to the
        # composite.
        root_fetcher = fs.for_package_version(self, self.version)
        fetcher = fs.FetchStrategyComposite()  # Composite fetcher
        fetcher.append(root_fetcher)  # Root fetcher is always present
        resources = self._get_needed_resources()
        for resource in resources:
            fetcher.append(resource.fetcher)
        return fetcher

    @property
    def fetcher(self):
        if not self.spec.versions.concrete:
            raise ValueError("Can only get a fetcher for a package with concrete versions.")
        if not self._fetcher:
            self._fetcher = self._make_fetcher()
        return self._fetcher

    @fetcher.setter
    def fetcher(self, f):
        self._fetcher = f


    @property
    def extendee_spec(self):
        """Spec of the extendee of this package, or None if it is not an extension."""
        if not self.extendees:
            return None

        # TODO: allow more than one extendee.
        name = next(iter(self.extendees))

        # If the extendee is in the spec's deps already, return that.
        for dep in self.spec.traverse():
            if name == dep.name:
                return dep

        # if the spec is concrete already, then it extends something
        # that is an *optional* dependency, and the dep isn't there.
        if self.spec._concrete:
            return None
        else:
            # If it's not concrete, then return the spec from the
            # extends() directive since that is all we know so far.
            spec, kwargs = self.extendees[name]
            return spec


    @property
    def extendee_args(self):
        """Spec of the extendee of this package, or None if it is not an extension."""
        if not self.extendees:
            return None

        # TODO: allow multiple extendees.
        name = next(iter(self.extendees))
        return self.extendees[name][1]


    @property
    def is_extension(self):
        # if it is concrete, it's only an extension if it actually
        # dependes on the extendee.
        if self.spec._concrete:
            return self.extendee_spec is not None
        else:
            # If not, then it's an extension if it *could* be an extension
            return bool(self.extendees)


    def extends(self, spec):
        if not spec.name in self.extendees:
            return False
        s = self.extendee_spec
        return s and s.satisfies(spec)


    @property
    def activated(self):
        if not self.is_extension:
            raise ValueError("is_extension called on package that is not an extension.")
        exts = spack.install_layout.extension_map(self.extendee_spec)
        return (self.name in exts) and (exts[self.name] == self.spec)


    def preorder_traversal(self, visited=None, **kwargs):
        """This does a preorder traversal of the package's dependence DAG."""
        virtual = kwargs.get("virtual", False)

        if visited is None:
            visited = set()

        if self.name in visited:
            return
        visited.add(self.name)

        if not virtual:
            yield self

        for name in sorted(self.dependencies.keys()):
            spec = self.dependencies[name]

            # currently, we do not descend into virtual dependencies, as this
            # makes doing a sensible traversal much harder.  We just assume that
            # ANY of the virtual deps will work, which might not be true (due to
            # conflicts or unsatisfiable specs).  For now this is ok but we might
            # want to reinvestigate if we start using a lot of complicated virtual
            # dependencies
            # TODO: reinvestigate this.
            if spec.virtual:
                if virtual:
                    yield spec
                continue

            for pkg in spack.repo.get(name).preorder_traversal(visited, **kwargs):
                yield pkg


    def provides(self, vpkg_name):
        """True if this package provides a virtual package with the specified name."""
        return any(s.name == vpkg_name for s in self.provided)


    def virtual_dependencies(self, visited=None):
        for spec in sorted(set(self.preorder_traversal(virtual=True))):
            yield spec


    @property
    def installed(self):
        return os.path.isdir(self.prefix)


    @property
    def installed_dependents(self):
        """Return a list of the specs of all installed packages that depend
           on this one.

        TODO: move this method to database.py?
        """
        dependents = []
        for spec in spack.installed_db.query():
            if self.name == spec.name:
                continue
            for dep in spec.traverse():
                if self.spec == dep:
                    dependents.append(spec)
        return dependents


    @property
    def prefix(self):
        """Get the prefix into which this package should be installed."""
        return self.spec.prefix


    @property
    def compiler(self):
        """Get the spack.compiler.Compiler object used to build this package."""
        if not self.spec.concrete:
            raise ValueError("Can only get a compiler for a concrete package.")
        return spack.compilers.compiler_for_spec(self.spec.compiler)


    def url_version(self, version):
        """Given a version, this returns a string that should be substituted into the
           package's URL to download that version.
           By default, this just returns the version string. Subclasses may need to
           override this, e.g. for boost versions where you need to ensure that there
           are _'s in the download URL.
        """
        return str(version)


    def remove_prefix(self):
        """Removes the prefix for a package along with any empty parent directories."""
        spack.install_layout.remove_install_directory(self.spec)


    def do_fetch(self, mirror_only=False):
        """Creates a stage directory and downloads the tarball for this package.
           Working directory will be set to the stage directory.
        """
        if not self.spec.concrete:
            raise ValueError("Can only fetch concrete packages.")

        start_time = time.time()
        if spack.do_checksum and not self.version in self.versions:
            tty.warn("There is no checksum on file to fetch %s safely."
                     % self.spec.format('$_$@'))

            # Ask the user whether to skip the checksum if we're
            # interactive, but just fail if non-interactive.
            checksum_msg = "Add a checksum or use --no-checksum to skip this check."
            ignore_checksum = False
            if sys.stdout.isatty():
                ignore_checksum = tty.get_yes_or_no("  Fetch anyway?", default=False)
                if ignore_checksum:
                    tty.msg("Fetching with no checksum.", checksum_msg)

            if not ignore_checksum:
                raise FetchError(
                    "Will not fetch %s" % self.spec.format('$_$@'), checksum_msg)

        self.stage.fetch(mirror_only)

        self._fetch_time = time.time() - start_time

        if spack.do_checksum and self.version in self.versions:
            self.stage.check()

<<<<<<< HEAD
        self.stage.cache_local()
        

=======
>>>>>>> d0c8245a
    def do_stage(self, mirror_only=False):
        """Unpacks the fetched tarball, then changes into the expanded tarball
           directory."""
        if not self.spec.concrete:
            raise ValueError("Can only stage concrete packages.")

        self.do_fetch(mirror_only)
        self.stage.expand_archive()
        self.stage.chdir_to_source()


    def do_patch(self):
        """Calls do_stage(), then applied patches to the expanded tarball if they
           haven't been applied already."""
        if not self.spec.concrete:
            raise ValueError("Can only patch concrete packages.")

        # Kick off the stage first.
        self.do_stage()

        # Package can add its own patch function.
        has_patch_fun = hasattr(self, 'patch') and callable(self.patch)

        # If there are no patches, note it.
        if not self.patches and not has_patch_fun:
            tty.msg("No patches needed for %s" % self.name)
            return

        # Construct paths to special files in the archive dir used to
        # keep track of whether patches were successfully applied.
        archive_dir     = self.stage.source_path
        good_file       = join_path(archive_dir, '.spack_patched')
        no_patches_file = join_path(archive_dir, '.spack_no_patches')
        bad_file        = join_path(archive_dir, '.spack_patch_failed')

        # If we encounter an archive that failed to patch, restage it
        # so that we can apply all the patches again.
        if os.path.isfile(bad_file):
            tty.msg("Patching failed last time. Restaging.")
            self.stage.restage()

        self.stage.chdir_to_source()

        # If this file exists, then we already applied all the patches.
        if os.path.isfile(good_file):
            tty.msg("Already patched %s" % self.name)
            return
        elif os.path.isfile(no_patches_file):
            tty.msg("No patches needed for %s" % self.name)
            return

        # Apply all the patches for specs that match this one
        patched = False
        for spec, patch_list in self.patches.items():
            if self.spec.satisfies(spec):
                for patch in patch_list:
                    try:
                        patch.apply(self.stage)
                        tty.msg('Applied patch %s' % patch.path_or_url)
                        patched = True
                    except:
                        # Touch bad file if anything goes wrong.
                        tty.msg('Patch %s failed.' % patch.path_or_url)
                        touch(bad_file)
                        raise

        if has_patch_fun:
            try:
                self.patch()
                tty.msg("Ran patch() for %s" % self.name)
                patched = True
            except:
                tty.msg("patch() function failed for %s" % self.name)
                touch(bad_file)
                raise

        # Get rid of any old failed file -- patches have either succeeded
        # or are not needed.  This is mostly defensive -- it's needed
        # if the restage() method doesn't clean *everything* (e.g., for a repo)
        if os.path.isfile(bad_file):
            os.remove(bad_file)

        # touch good or no patches file so that we skip next time.
        if patched:
            touch(good_file)
        else:
            touch(no_patches_file)


    @property
    def namespace(self):
        namespace, dot, module = self.__module__.rpartition('.')
        return namespace


    def do_fake_install(self):
        """Make a fake install directory contaiing a 'fake' file in bin."""
        mkdirp(self.prefix.bin)
        touch(join_path(self.prefix.bin, 'fake'))
        mkdirp(self.prefix.lib)
        mkdirp(self.prefix.man1)


    def _get_needed_resources(self):
        resources = []
        # Select the resources that are needed for this build
        for when_spec, resource_list in self.resources.items():
            if when_spec in self.spec:
                resources.extend(resource_list)
        # Sorts the resources by the length of the string representing their destination. Since any nested resource
        # must contain another resource's name in its path, it seems that should work
        resources = sorted(resources, key=lambda res: len(res.destination))
        return resources

    def _resource_stage(self, resource):
        pieces = ['resource', resource.name, self.spec.dag_hash()]
        resource_stage_folder = '-'.join(pieces)
        return resource_stage_folder


    def do_install(self,
                   keep_prefix=False,  keep_stage=False, ignore_deps=False,
                   skip_patch=False, verbose=False, make_jobs=None, fake=False):
        """Called by commands to install a package and its dependencies.

        Package implementations should override install() to describe
        their build process.

        Args:
        keep_prefix -- Keep install prefix on failure. By default, destroys it.
        keep_stage  -- By default, stage is destroyed only if there are no
                       exceptions during build. Set to True to keep the stage
                       even with exceptions.
        ignore_deps -- Do not install dependencies before installing this package.
        fake        -- Don't really build -- install fake stub files instead.
        skip_patch  -- Skip patch stage of build if True.
        verbose     -- Display verbose build output (by default, suppresses it)
        make_jobs   -- Number of make jobs to use for install.  Default is ncpus.
        """
        if not self.spec.concrete:
            raise ValueError("Can only install concrete packages.")

        # No installation needed if package is external
        if self.spec.external:
            tty.msg("%s is externally installed in %s" % (self.name, self.spec.external))
            return

        # Ensure package is not already installed
        if spack.install_layout.check_installed(self.spec):
            tty.msg("%s is already installed in %s" % (self.name, self.prefix))
            return

        tty.msg("Installing %s" % self.name)

        # First, install dependencies recursively.
        if not ignore_deps:
            self.do_install_dependencies(
                keep_prefix=keep_prefix, keep_stage=keep_stage, ignore_deps=ignore_deps,
                fake=fake, skip_patch=skip_patch, verbose=verbose, make_jobs=make_jobs)

        # Set parallelism before starting build.
        self.make_jobs = make_jobs

        # Then install the package itself.
        def build_process():
            """Forked for each build. Has its own process and python
               module space set up by build_environment.fork()."""
            start_time = time.time()
            if not fake:
                if not skip_patch:
                    self.do_patch()
                else:
                    self.do_stage()

            tty.msg("Building %s" % self.name)

            self.stage.keep = keep_stage
            with self.stage:
                # Run the pre-install hook in the child process after
                # the directory is created.
                spack.hooks.pre_install(self)

                if fake:
                    self.do_fake_install()
                else:
                    # Do the real install in the source directory.
                     self.stage.chdir_to_source()

                     # Save the build environment in a file before building.
                     env_path = join_path(os.getcwd(), 'spack-build.env')

                     try:
                        # Redirect I/O to a build log (and optionally to the terminal)
                        log_path = join_path(os.getcwd(), 'spack-build.out')
                        log_file = open(log_path, 'w')
                        with log_output(log_file, verbose, sys.stdout.isatty(), True):
                            dump_environment(env_path)
                            self.install(self.spec, self.prefix)

                     except ProcessError as e:
                         # Annotate ProcessErrors with the location of the build log.
                         e.build_log = log_path
                         raise e

                     # Ensure that something was actually installed.
                     self.sanity_check_prefix()

                     # Copy provenance into the install directory on success
                     log_install_path = spack.install_layout.build_log_path(self.spec)
                     env_install_path = spack.install_layout.build_env_path(self.spec)
                     packages_dir = spack.install_layout.build_packages_path(self.spec)

                     install(log_path, log_install_path)
                     install(env_path, env_install_path)
                     dump_packages(self.spec, packages_dir)

                # Run post install hooks before build stage is removed.
                spack.hooks.post_install(self)

            # Stop timer.
            self._total_time = time.time() - start_time
            build_time = self._total_time - self._fetch_time

            tty.msg("Successfully installed %s" % self.name,
                    "Fetch: %s.  Build: %s.  Total: %s."
                    % (_hms(self._fetch_time), _hms(build_time), _hms(self._total_time)))
            print_pkg(self.prefix)

        try:
            # Create the install prefix and fork the build process.
            spack.install_layout.create_install_directory(self.spec)
            spack.build_environment.fork(self, build_process)
        except:
            # remove the install prefix if anything went wrong during install.
            if not keep_prefix:
                self.remove_prefix()
            else:
                tty.warn("Keeping install prefix in place despite error.",
                         "Spack will think this package is installed. " +
                         "Manually remove this directory to fix:",
                         self.prefix, wrap=True)
            raise

        # note: PARENT of the build process adds the new package to
        # the database, so that we don't need to re-read from file.
        spack.installed_db.add(self.spec, self.prefix)


    def sanity_check_prefix(self):
        """This function checks whether install succeeded."""
        def check_paths(path_list, filetype, predicate):
            if isinstance(path_list, basestring):
                path_list = [path_list]

            for path in path_list:
                abs_path = os.path.join(self.prefix, path)
                if not predicate(abs_path):
                    raise InstallError("Install failed for %s. No such %s in prefix: %s"
                                       % (self.name, filetype, path))

        check_paths(self.sanity_check_is_file, 'file', os.path.isfile)
        check_paths(self.sanity_check_is_dir, 'directory', os.path.isdir)

        installed = set(os.listdir(self.prefix))
        installed.difference_update(spack.install_layout.hidden_file_paths)
        if not installed:
            raise InstallError(
                "Install failed for %s.  Nothing was installed!" % self.name)


    def do_install_dependencies(self, **kwargs):
        # Pass along paths of dependencies here
        for dep in self.spec.dependencies.values():
            dep.package.do_install(**kwargs)


    @property
    def build_log_path(self):
        if self.installed:
            return spack.install_layout.build_log_path(self.spec)
        else:
            return join_path(self.stage.source_path, 'spack-build.out')


    @property
    def module(self):
        """Use this to add variables to the class's module's scope.
           This lets us use custom syntax in the install method.
        """
        return __import__(self.__class__.__module__,
                          fromlist=[self.__class__.__name__])

    def setup_environment(self, spack_env, run_env):
        """Set up the compile and runtime environemnts for a package.

        `spack_env` and `run_env` are `EnvironmentModifications`
        objects.  Package authors can call methods on them to alter
        the environment within Spack and at runtime.

        Both `spack_env` and `run_env` are applied within the build
        process, before this package's `install()` method is called.

        Modifications in `run_env` will *also* be added to the
        generated environment modules for this package.

        Default implementation does nothing, but this can be
        overridden if the package needs a particular environment.

        Examples:

            1. Qt extensions need `QTDIR` set.

        Args:
            spack_env (EnvironmentModifications): list of
                modifications to be applied when this package is built
                within Spack.

            run_env (EnvironmentModifications): list of environment
                changes to be applied when this package is run outside
                of Spack.

        """
        pass


    def setup_dependent_environment(self, spack_env, run_env, dependent_spec):
        """Set up the environment of packages that depend on this one.

        This is similar to `setup_environment`, but it is used to
        modify the compile and runtime environments of packages that
        *depend* on this one. This gives packages like Python and
        others that follow the extension model a way to implement
        common environment or compile-time settings for dependencies.

        By default, this delegates to self.setup_environment()

        Example :

            1. Installing python modules generally requires
              `PYTHONPATH` to point to the lib/pythonX.Y/site-packages
              directory in the module's install prefix.  This could
              set that variable.

        Args:

            spack_env (EnvironmentModifications): list of
                modifications to be applied when the dependent package
                is bulit within Spack.

            run_env (EnvironmentModifications): list of environment
                changes to be applied when the dependent package is
                run outside of Spack.

            dependent_spec (Spec): The spec of the dependent package
                about to be built. This allows the extendee (self) to
                query the dependent's state. Note that *this*
                package's spec is available as `self.spec`.

        This is useful if there are some common steps to installing
        all extensions for a certain package.

        """
        self.setup_environment(spack_env, run_env)


    def setup_dependent_package(self, module, dependent_spec):
        """Set up Python module-scope variables for dependent packages.

        Called before the install() method of dependents.

        Default implementation does nothing, but this can be
        overridden by an extendable package to set up the module of
        its extensions. This is useful if there are some common steps
        to installing all extensions for a certain package.

        Example :

            1. Extensions often need to invoke the `python`
               interpreter from the Python installation being
               extended.  This routine can put a 'python' Executable
               object in the module scope for the extension package to
               simplify extension installs.

            2. MPI compilers could set some variables in the
               dependent's scope that point to `mpicc`, `mpicxx`,
               etc., allowing them to be called by common names
               regardless of which MPI is used.

            3. BLAS/LAPACK implementations can set some variables
               indicating the path to their libraries, since these
               paths differ by BLAS/LAPACK implementation.

        Args:

            module (module): The Python `module` object of the
                dependent package. Packages can use this to set
                module-scope variables for the dependent to use.

            dependent_spec (Spec): The spec of the dependent package
                about to be built. This allows the extendee (self) to
                query the dependent's state.  Note that *this*
                package's spec is available as `self.spec`.

        This is useful if there are some common steps to installing
        all extensions for a certain package.

        """
        pass

    def install(self, spec, prefix):
        """Package implementations override this with their own build configuration."""
        raise InstallError("Package %s provides no install method!" % self.name)

    def do_uninstall(self, force=False):
        if not self.installed:
            raise InstallError(str(self.spec) + " is not installed.")

        if not force:
            dependents = self.installed_dependents
            if dependents:
                raise PackageStillNeededError(self.spec, dependents)

        # Pre-uninstall hook runs first.
        spack.hooks.pre_uninstall(self)

        # Uninstalling in Spack only requires removing the prefix.
        self.remove_prefix()
        spack.installed_db.remove(self.spec)
        tty.msg("Successfully uninstalled %s" % self.spec.short_spec)

        # Once everything else is done, run post install hooks
        spack.hooks.post_uninstall(self)


    def _check_extendable(self):
        if not self.extendable:
            raise ValueError("Package %s is not extendable!" % self.name)


    def _sanity_check_extension(self):
        if not self.is_extension:
            raise ActivationError("This package is not an extension.")

        extendee_package = self.extendee_spec.package
        extendee_package._check_extendable()

        if not extendee_package.installed:
            raise ActivationError("Can only (de)activate extensions for installed packages.")
        if not self.installed:
            raise ActivationError("Extensions must first be installed.")
        if not self.extendee_spec.name in self.extendees:
            raise ActivationError("%s does not extend %s!" % (self.name, self.extendee.name))


    def do_activate(self, force=False):
        """Called on an etension to invoke the extendee's activate method.

        Commands should call this routine, and should not call
        activate() directly.
        """
        self._sanity_check_extension()

        spack.install_layout.check_extension_conflict(
            self.extendee_spec, self.spec)

        # Activate any package dependencies that are also extensions.
        if not force:
            for spec in self.spec.traverse(root=False):
                if spec.package.extends(self.extendee_spec):
                    if not spec.package.activated:
                        spec.package.do_activate(force=force)

        self.extendee_spec.package.activate(self, **self.extendee_args)

        spack.install_layout.add_extension(self.extendee_spec, self.spec)
        tty.msg("Activated extension %s for %s"
                % (self.spec.short_spec, self.extendee_spec.format("$_$@$+$%@")))


    def activate(self, extension, **kwargs):
        """Symlinks all files from the extension into extendee's install dir.

        Package authors can override this method to support other
        extension mechanisms.  Spack internals (commands, hooks, etc.)
        should call do_activate() method so that proper checks are
        always executed.

        """
        def ignore(filename):
            return (filename in spack.install_layout.hidden_file_paths or
                    kwargs.get('ignore', lambda f: False)(filename))

        tree = LinkTree(extension.prefix)
        conflict = tree.find_conflict(self.prefix, ignore=ignore)
        if conflict:
            raise ExtensionConflictError(conflict)

        tree.merge(self.prefix, ignore=ignore)


    def do_deactivate(self, **kwargs):
        """Called on the extension to invoke extendee's deactivate() method."""
        self._sanity_check_extension()
        force = kwargs.get('force', False)

        # Allow a force deactivate to happen.  This can unlink
        # spurious files if something was corrupted.
        if not force:
            spack.install_layout.check_activated(self.extendee_spec, self.spec)

            activated = spack.install_layout.extension_map(self.extendee_spec)
            for name, aspec in activated.items():
                if aspec == self.spec:
                    continue
                for dep in aspec.traverse():
                    if self.spec == dep:
                        raise ActivationError(
                            "Cannot deactivate %s beacuse %s is activated and depends on it."
                            % (self.spec.short_spec, aspec.short_spec))

        self.extendee_spec.package.deactivate(self, **self.extendee_args)

        # redundant activation check -- makes SURE the spec is not
        # still activated even if something was wrong above.
        if self.activated:
            spack.install_layout.remove_extension(self.extendee_spec, self.spec)

        tty.msg("Deactivated extension %s for %s"
                % (self.spec.short_spec, self.extendee_spec.format("$_$@$+$%@")))


    def deactivate(self, extension, **kwargs):
        """Unlinks all files from extension out of this package's install dir.

        Package authors can override this method to support other
        extension mechanisms.  Spack internals (commands, hooks, etc.)
        should call do_deactivate() method so that proper checks are
        always executed.

        """
        def ignore(filename):
            return (filename in spack.install_layout.hidden_file_paths or
                    kwargs.get('ignore', lambda f: False)(filename))

        tree = LinkTree(extension.prefix)
        tree.unmerge(self.prefix, ignore=ignore)


    def do_restage(self):
        """Reverts expanded/checked out source to a pristine state."""
        self.stage.restage()


    def do_clean(self):
        """Removes the package's build stage and source tarball."""
        self.stage.destroy()


    def format_doc(self, **kwargs):
        """Wrap doc string at 72 characters and format nicely"""
        indent = kwargs.get('indent', 0)

        if not self.__doc__:
            return ""

        doc = re.sub(r'\s+', ' ', self.__doc__)
        lines = textwrap.wrap(doc, 72)
        results = StringIO()
        for line in lines:
            results.write((" " * indent) + line + "\n")
        return results.getvalue()


    @property
    def all_urls(self):
        urls = []
        if self.url:
            urls.append(self.url)

        for args in self.versions.values():
            if 'url' in args:
                urls.append(args['url'])
        return urls


    def fetch_remote_versions(self):
        """Try to find remote versions of this package using the
           list_url and any other URLs described in the package file."""
        if not self.all_urls:
            raise VersionFetchError(self.__class__)

        try:
            return spack.util.web.find_versions_of_archive(
                *self.all_urls, list_url=self.list_url, list_depth=self.list_depth)
        except spack.error.NoNetworkConnectionError as e:
            tty.die("Package.fetch_versions couldn't connect to:",
                    e.url, e.message)


    @property
    def rpath(self):
        """Get the rpath this package links with, as a list of paths."""
        rpaths = [self.prefix.lib, self.prefix.lib64]
        rpaths.extend(d.prefix.lib for d in self.spec.traverse(root=False)
                      if os.path.isdir(d.prefix.lib))
        rpaths.extend(d.prefix.lib64 for d in self.spec.traverse(root=False)
                      if os.path.isdir(d.prefix.lib64))
        return rpaths


    @property
    def rpath_args(self):
        """Get the rpath args as a string, with -Wl,-rpath, for each element."""
        return " ".join("-Wl,-rpath,%s" % p for p in self.rpath)


def install_dependency_symlinks(pkg, spec, prefix):
    """Execute a dummy install and flatten dependencies"""
    flatten_dependencies(spec, prefix)

def flatten_dependencies(spec, flat_dir):
    """Make each dependency of spec present in dir via symlink."""
    for dep in spec.traverse(root=False):
        name = dep.name

        dep_path = spack.install_layout.path_for_spec(dep)
        dep_files = LinkTree(dep_path)

        os.mkdir(flat_dir+'/'+name)

        conflict = dep_files.find_conflict(flat_dir+'/'+name)
        if conflict:
            raise DependencyConflictError(conflict)

        dep_files.merge(flat_dir+'/'+name)


def validate_package_url(url_string):
    """Determine whether spack can handle a particular URL or not."""
    url = urlparse(url_string)
    if url.scheme not in _ALLOWED_URL_SCHEMES:
        tty.die("Invalid protocol in URL: '%s'" % url_string)

    if not allowed_archive(url_string):
        tty.die("Invalid file type in URL: '%s'" % url_string)


def dump_packages(spec, path):
    """Dump all package information for a spec and its dependencies.

       This creates a package repository within path for every
       namespace in the spec DAG, and fills the repos wtih package
       files and patch files for every node in the DAG.
    """
    mkdirp(path)

    # Copy in package.py files from any dependencies.
    # Note that we copy them in as they are in the *install* directory
    # NOT as they are in the repository, because we want a snapshot of
    # how *this* particular build was done.
    for node in spec.traverse():
        if node is not spec:
            # Locate the dependency package in the install tree and find
            # its provenance information.
            source = spack.install_layout.build_packages_path(node)
            source_repo_root = join_path(source, node.namespace)

            # There's no provenance installed for the source package.  Skip it.
            # User can always get something current from the builtin repo.
            if not os.path.isdir(source_repo_root):
                continue

            # Create a source repo and get the pkg directory out of it.
            try:
                source_repo = spack.repository.Repo(source_repo_root)
                source_pkg_dir = source_repo.dirname_for_package_name(node.name)
            except RepoError as e:
                tty.warn("Warning: Couldn't copy in provenance for %s" % node.name)

        # Create a destination repository
        dest_repo_root = join_path(path, node.namespace)
        if not os.path.exists(dest_repo_root):
            spack.repository.create_repo(dest_repo_root)
        repo = spack.repository.Repo(dest_repo_root)

        # Get the location of the package in the dest repo.
        dest_pkg_dir = repo.dirname_for_package_name(node.name)
        if node is not spec:
            install_tree(source_pkg_dir, dest_pkg_dir)
        else:
            spack.repo.dump_provenance(node, dest_pkg_dir)


def print_pkg(message):
    """Outputs a message with a package icon."""
    from llnl.util.tty.color import cwrite
    cwrite('@*g{[+]} ')
    print message


def _hms(seconds):
    """Convert time in seconds to hours, minutes, seconds."""
    m, s = divmod(seconds, 60)
    h, m = divmod(m, 60)

    parts = []
    if h: parts.append("%dh" % h)
    if m: parts.append("%dm" % m)
    if s: parts.append("%.2fs" % s)
    return ' '.join(parts)


class FetchError(spack.error.SpackError):
    """Raised when something goes wrong during fetch."""
    def __init__(self, message, long_msg=None):
        super(FetchError, self).__init__(message, long_msg)


class InstallError(spack.error.SpackError):
    """Raised when something goes wrong during install or uninstall."""
    def __init__(self, message, long_msg=None):
        super(InstallError, self).__init__(message, long_msg)


class ExternalPackageError(InstallError):
    """Raised by install() when a package is only for external use."""


class PackageStillNeededError(InstallError):
    """Raised when package is still needed by another on uninstall."""
    def __init__(self, spec, dependents):
        super(PackageStillNeededError, self).__init__(
            "Cannot uninstall %s" % spec)
        self.spec = spec
        self.dependents = dependents


class PackageError(spack.error.SpackError):
    """Raised when something is wrong with a package definition."""
    def __init__(self, message, long_msg=None):
        super(PackageError, self).__init__(message, long_msg)


class PackageVersionError(PackageError):
    """Raised when a version URL cannot automatically be determined."""
    def __init__(self, version):
        super(PackageVersionError, self).__init__(
            "Cannot determine a URL automatically for version %s" % version,
            "Please provide a url for this version in the package.py file.")


class VersionFetchError(PackageError):
    """Raised when a version URL cannot automatically be determined."""
    def __init__(self, cls):
        super(VersionFetchError, self).__init__(
            "Cannot fetch versions for package %s " % cls.__name__ +
            "because it does not define any URLs to fetch.")


class NoURLError(PackageError):
    """Raised when someone tries to build a URL for a package with no URLs."""
    def __init__(self, cls):
        super(NoURLError, self).__init__(
            "Package %s has no version with a URL." % cls.__name__)


class ExtensionError(PackageError): pass


class ExtensionConflictError(ExtensionError):
    def __init__(self, path):
        super(ExtensionConflictError, self).__init__(
            "Extension blocked by file: %s" % path)


class ActivationError(ExtensionError):
    def __init__(self, msg, long_msg=None):
        super(ActivationError, self).__init__(msg, long_msg)


class DependencyConflictError(spack.error.SpackError):
    """Raised when the dependencies cannot be flattened as asked for."""
    def __init__(self, conflict):
        super(DependencyConflictError, self).__init__(
            "%s conflicts with another file in the flattened directory." %(
                conflict))<|MERGE_RESOLUTION|>--- conflicted
+++ resolved
@@ -721,12 +721,9 @@
         if spack.do_checksum and self.version in self.versions:
             self.stage.check()
 
-<<<<<<< HEAD
         self.stage.cache_local()
         
 
-=======
->>>>>>> d0c8245a
     def do_stage(self, mirror_only=False):
         """Unpacks the fetched tarball, then changes into the expanded tarball
            directory."""
