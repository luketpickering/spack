--- conflicted
+++ resolved
@@ -1345,31 +1345,9 @@
             List of specs that have been concretized. Each entry is a tuple of
             the user spec and the corresponding concretized spec.
         """
-<<<<<<< HEAD
         old_concretized_user_specs = self.concretized_user_specs[:]
         old_concretized_order = self.concretized_order
         old_specs_by_hash = self.specs_by_hash
-=======
-        if force:
-            # Clear previously concretized specs
-            self.concretized_user_specs = []
-            self.concretized_order = []
-            self.specs_by_hash = {}
-
-        # Remove concrete specs that no longer correlate to a user spec
-        for spec in set(self.concretized_user_specs) - set(self.user_specs):
-            self.deconcretize(spec)
-
-        # Pick the right concretization strategy
-        if self.unify == "when_possible":
-            return self._concretize_together_where_possible(tests=tests)
-
-        if self.unify is True:
-            return self._concretize_together(tests=tests)
-
-        if self.unify is False:
-            return self._concretize_separately(tests=tests)
->>>>>>> 2d77e44f
 
         try:
             if force:
@@ -1377,6 +1355,10 @@
                 self.concretized_user_specs = []
                 self.concretized_order = []
                 self.specs_by_hash = {}
+
+            # Remove concrete specs that no longer correlate to a user spec
+            for spec in set(self.concretized_user_specs) - set(self.user_specs):
+                self.deconcretize(spec)
 
             # Pick the right concretization strategy
             if self.unify == "when_possible":
