##############################################################################
# Copyright (c) 2013-2016, Lawrence Livermore National Security, LLC.
# Produced at the Lawrence Livermore National Laboratory.
#
# This file is part of Spack.
# Created by Todd Gamblin, tgamblin@llnl.gov, All rights reserved.
# LLNL-CODE-647188
#
# For details, see https://github.com/llnl/spack
# Please also see the LICENSE file for our notice and the LGPL.
#
# This program is free software; you can redistribute it and/or modify
# it under the terms of the GNU Lesser General Public License (as
# published by the Free Software Foundation) version 2.1, February 1999.
#
# This program is distributed in the hope that it will be useful, but
# WITHOUT ANY WARRANTY; without even the IMPLIED WARRANTY OF
# MERCHANTABILITY or FITNESS FOR A PARTICULAR PURPOSE. See the terms and
# conditions of the GNU Lesser General Public License for more details.
#
# You should have received a copy of the GNU Lesser General Public
# License along with this program; if not, write to the Free Software
# Foundation, Inc., 59 Temple Place, Suite 330, Boston, MA 02111-1307 USA
##############################################################################
from __future__ import print_function
import os
import shutil
import sys
import collections

import llnl.util.tty as tty
import spack.cmd
from llnl.util.filesystem import mkdirp
from spack.modules import module_types
from spack.util.string import *

from spack.cmd.uninstall import ask_for_confirmation

description = "Manipulate module files"


def _add_common_arguments(subparser):
    type_help = 'Type of module files'
    subparser.add_argument('--module-type', help=type_help, required=True, choices=module_types)
    constraint_help = 'Optional constraint to select a subset of installed packages'
    subparser.add_argument('constraint', nargs='*', help=constraint_help)


def setup_parser(subparser):
    sp = subparser.add_subparsers(metavar='SUBCOMMAND', dest='module_command')
    # spack module refresh
    refresh_parser = sp.add_parser('refresh', help='Regenerate all module files.')
    refresh_parser.add_argument('--delete-tree', help='Delete the module file tree before refresh', action='store_true')
    _add_common_arguments(refresh_parser)

    # spack module find
    find_parser = sp.add_parser('find', help='Find module files for packages.')
<<<<<<< HEAD
    _add_common_arguments(find_parser)


class MultipleMatches(Exception):
    pass


class NoMatch(Exception):
    pass


def module_find(mtype, specs, args):
    """
    Look at all installed packages and see if the spec provided
    matches any.  If it does, check whether there is a module file
    of type <mtype> there, and print out the name that the user
    should type to use that package's module.
    """
    if len(specs) == 0:
        raise NoMatch()

    if len(specs) > 1:
        raise MultipleMatches()

    mod = module_types[mtype](specs.pop())
    if not os.path.isfile(mod.file_name):
        tty.die("No %s module is installed for %s" % (mtype, spec))

    print(mod.use_name)

=======

    find_parser.add_argument(
        'module_type',
        help="Type of module to find file for. [" +
        '|'.join(module_types) + "]")

    find_parser.add_argument(
        '-r', '--dependencies', action='store_true',
        dest='recurse_dependencies',
        help='Recursively traverse dependencies for modules to load.')

    find_parser.add_argument(
        '-s', '--shell', action='store_true', dest='shell',
        help='Generate shell script (instead of input for module command)')

    find_parser.add_argument(
        '-p', '--prefix', dest='prefix',
        help='Prepend to module names when issuing module load commands')

    find_parser.add_argument(
        'spec', nargs='+',
        help='spec to find a module file for.')


def module_find(mtype, flags, spec_array):
    """Look at all installed packages and see if the spec provided
       matches any.  If it does, check whether there is a module file
       of type <mtype> there, and print out the name that the user
       should type to use that package's module.
    prefix:
        Prepend this to module names when issuing "module load" commands.
        Some systems seem to need it.
    """
    if mtype not in module_types:
        tty.die("Invalid module type: '%s'.  Options are %s" %
                (mtype, comma_or(module_types)))

    # --------------------------------------
    def _find_modules(spec, modules_list):
        """Finds all modules and sub-modules for a spec"""
        if str(spec.version) == 'system':
            # No Spack module for system-installed packages
            return

        if flags.recurse_dependencies:
            for dep in spec.dependencies.values():
                _find_modules(dep, modules_list)

        mod = module_types[mtype](spec)
        if not os.path.isfile(mod.file_name):
            tty.die("No %s module is installed for %s" % (mtype, spec))
        modules_list.append((spec, mod))


    # --------------------------------------
    raw_specs = spack.cmd.parse_specs(spec_array)
    modules = set()    # Modules we will load
    seen = set()
    for raw_spec in raw_specs:

        # ----------- Make sure the spec only resolves to ONE thing
        specs = spack.installed_db.query(raw_spec)
        if len(specs) == 0:
            tty.die("No installed packages match spec %s" % raw_spec)

        if len(specs) > 1:
            tty.error("Multiple matches for spec %s.  Choose one:" % spec)
            for s in specs:
                sys.stderr.write(s.tree(color=True))
            sys.exit(1)
        spec = specs[0]

        # ----------- Chase down modules for it and all its dependencies
        modules_dups = list()
        _find_modules(spec, modules_dups)

        # Remove duplicates while keeping order
        modules_unique = list()
        for spec,mod in modules_dups:
            if mod.use_name not in seen:
                modules_unique.append((spec,mod))
                seen.add(mod.use_name)

        # Output...
        if flags.shell:
            module_cmd = {'tcl': 'module load', 'dotkit': 'dotkit use'}[mtype]
        for spec,mod in modules_unique:
            if flags.shell:
                print('# %s' % spec.format())
                print('%s %s%s' % (module_cmd, flags.prefix, mod.use_name))
            else:
                print(mod.use_name)
>>>>>>> 0e422dec

def module_refresh(name, specs, args):
    """
    Regenerate all module files for installed packages known to
    spack (some packages may no longer exist).
    """
    # Prompt a message to the user about what is going to change
    if not specs:
        tty.msg('No package matches your query')
        return

    tty.msg('You are about to regenerate the {name} module files for the following specs:\n'.format(name=name))
    for s in specs:
        print(s.format(color=True))
    print('')
    ask_for_confirmation('Do you want to proceed ? ')

    cls = module_types[name]

    # Detect name clashes
    writers = [cls(spec) for spec in specs]
    file2writer = collections.defaultdict(list)
    for item in writers:
        file2writer[item.file_name].append(item)

    if len(file2writer) != len(writers):
        message = 'Name clashes detected in module files:\n'
        for filename, writer_list in file2writer.items():
            if len(writer_list) > 1:
                message += '\nfile : {0}\n'.format(filename)
                for x in writer_list:
                    message += 'spec : {0}\n'.format(x.spec.format(color=True))
        tty.error(message)
        tty.error('Operation aborted')
        raise SystemExit(1)

    # Proceed regenerating module files
    tty.msg('Regenerating {name} module files'.format(name=name))
    if os.path.isdir(cls.path) and args.delete_tree:
        shutil.rmtree(cls.path, ignore_errors=False)
    mkdirp(cls.path)
    for x in writers:
        x.write(overwrite=True)

# Qualifiers to be used when querying the db for specs
constraint_qualifiers = {
    'refresh': {
        'installed': True,
        'known': True
    },
    'find': {
    }
}

# Dictionary of callbacks based on the value of module_command
callbacks = {
    'refresh': module_refresh,
    'find': module_find
}


def module(parser, args):
<<<<<<< HEAD
    module_type = args.module_type
    # Query specs from command line
    qualifiers = constraint_qualifiers[args.module_command]
    specs = [s for s in spack.installed_db.query(**qualifiers)]
    constraint = ' '.join(args.constraint)
    if constraint:
        specs = [x for x in specs if x.satisfies(constraint, strict=True)]
    # Call the appropriate function
    try:
        callbacks[args.module_command](module_type, specs, args)
    except MultipleMatches:
        message = 'the constraint \'{query}\' matches multiple packages, and this is not allowed in this context'
        tty.error(message.format(query=constraint))
        for s in specs:
            sys.stderr.write(s.format(color=True) + '\n')
        raise SystemExit(1)
    except NoMatch:
        message = 'the constraint \'{query}\' match no package, and this is not allowed in this context'
        tty.die(message.format(query=constraint))
=======
    if args.module_command == 'refresh':
        module_refresh()

    elif args.module_command == 'find':
        module_find(args.module_type, args, args.spec)
>>>>>>> 0e422dec
<|MERGE_RESOLUTION|>--- conflicted
+++ resolved
@@ -55,7 +55,18 @@
 
     # spack module find
     find_parser = sp.add_parser('find', help='Find module files for packages.')
-<<<<<<< HEAD
+    find_parser.add_argument(
+        '-r', '--dependencies', action='store_true',
+        dest='recurse_dependencies',
+        help='Recursively traverse dependencies for modules to load.')
+
+    find_parser.add_argument(
+        '-s', '--shell', action='store_true', dest='shell',
+        help='Generate shell script (instead of input for module command)')
+
+    find_parser.add_argument(
+        '-p', '--prefix', dest='prefix',
+        help='Prepend to module names when issuing module load commands')
     _add_common_arguments(find_parser)
 
 
@@ -80,84 +91,33 @@
     if len(specs) > 1:
         raise MultipleMatches()
 
-    mod = module_types[mtype](specs.pop())
-    if not os.path.isfile(mod.file_name):
-        tty.die("No %s module is installed for %s" % (mtype, spec))
-
-    print(mod.use_name)
-
-=======
-
-    find_parser.add_argument(
-        'module_type',
-        help="Type of module to find file for. [" +
-        '|'.join(module_types) + "]")
-
-    find_parser.add_argument(
-        '-r', '--dependencies', action='store_true',
-        dest='recurse_dependencies',
-        help='Recursively traverse dependencies for modules to load.')
-
-    find_parser.add_argument(
-        '-s', '--shell', action='store_true', dest='shell',
-        help='Generate shell script (instead of input for module command)')
-
-    find_parser.add_argument(
-        '-p', '--prefix', dest='prefix',
-        help='Prepend to module names when issuing module load commands')
-
-    find_parser.add_argument(
-        'spec', nargs='+',
-        help='spec to find a module file for.')
-
-
-def module_find(mtype, flags, spec_array):
-    """Look at all installed packages and see if the spec provided
-       matches any.  If it does, check whether there is a module file
-       of type <mtype> there, and print out the name that the user
-       should type to use that package's module.
-    prefix:
-        Prepend this to module names when issuing "module load" commands.
-        Some systems seem to need it.
-    """
-    if mtype not in module_types:
-        tty.die("Invalid module type: '%s'.  Options are %s" %
-                (mtype, comma_or(module_types)))
-
-    # --------------------------------------
-    def _find_modules(spec, modules_list):
-        """Finds all modules and sub-modules for a spec"""
-        if str(spec.version) == 'system':
-            # No Spack module for system-installed packages
-            return
-
-        if flags.recurse_dependencies:
-            for dep in spec.dependencies.values():
-                _find_modules(dep, modules_list)
-
+    spec = specs.pop()
+    if not args.recurse_dependencies:
         mod = module_types[mtype](spec)
         if not os.path.isfile(mod.file_name):
             tty.die("No %s module is installed for %s" % (mtype, spec))
-        modules_list.append((spec, mod))
-
-
-    # --------------------------------------
-    raw_specs = spack.cmd.parse_specs(spec_array)
-    modules = set()    # Modules we will load
-    seen = set()
-    for raw_spec in raw_specs:
-
-        # ----------- Make sure the spec only resolves to ONE thing
-        specs = spack.installed_db.query(raw_spec)
-        if len(specs) == 0:
-            tty.die("No installed packages match spec %s" % raw_spec)
-
-        if len(specs) > 1:
-            tty.error("Multiple matches for spec %s.  Choose one:" % spec)
-            for s in specs:
-                sys.stderr.write(s.tree(color=True))
-            sys.exit(1)
-        spec = specs[0]
+
+        print(mod.use_name)
+    else:
+
+        def _find_modules(spec, modules_list):
+            """Finds all modules and sub-modules for a spec"""
+            if str(spec.version) == 'system':
+                # No Spack module for system-installed packages
+                return
+
+            if args.recurse_dependencies:
+                for dep in spec.dependencies.values():
+                    _find_modules(dep, modules_list)
+
+            mod = module_types[mtype](spec)
+            if not os.path.isfile(mod.file_name):
+                tty.die("No %s module is installed for %s" % (mtype, spec))
+            modules_list.append((spec, mod))
+        # --------------------------------------
+
+        modules = set()    # Modules we will load
+        seen = set()
 
         # ----------- Chase down modules for it and all its dependencies
         modules_dups = list()
@@ -165,21 +125,21 @@
 
         # Remove duplicates while keeping order
         modules_unique = list()
-        for spec,mod in modules_dups:
+        for spec, mod in modules_dups:
             if mod.use_name not in seen:
                 modules_unique.append((spec,mod))
                 seen.add(mod.use_name)
 
         # Output...
-        if flags.shell:
+        if args.shell:
             module_cmd = {'tcl': 'module load', 'dotkit': 'dotkit use'}[mtype]
-        for spec,mod in modules_unique:
-            if flags.shell:
+        for spec, mod in modules_unique:
+            if args.shell:
                 print('# %s' % spec.format())
-                print('%s %s%s' % (module_cmd, flags.prefix, mod.use_name))
+                print('%s %s%s' % (module_cmd, args.prefix, mod.use_name))
             else:
                 print(mod.use_name)
->>>>>>> 0e422dec
+
 
 def module_refresh(name, specs, args):
     """
@@ -242,7 +202,6 @@
 
 
 def module(parser, args):
-<<<<<<< HEAD
     module_type = args.module_type
     # Query specs from command line
     qualifiers = constraint_qualifiers[args.module_command]
@@ -261,11 +220,4 @@
         raise SystemExit(1)
     except NoMatch:
         message = 'the constraint \'{query}\' match no package, and this is not allowed in this context'
-        tty.die(message.format(query=constraint))
-=======
-    if args.module_command == 'refresh':
-        module_refresh()
-
-    elif args.module_command == 'find':
-        module_find(args.module_type, args, args.spec)
->>>>>>> 0e422dec
+        tty.die(message.format(query=constraint))