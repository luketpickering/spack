--- conflicted
+++ resolved
@@ -288,18 +288,9 @@
         testing the Database class.
         """
         self.root = root
-<<<<<<< HEAD
-        if db_dir is None:
-            # If the db_dir is not provided, default to within the db root.
-            self._db_dir = os.path.join(self.root, _db_dirname)
-        else:
-            # Allow customizing the database directory location for testing.
-            self._db_dir = db_dir
-=======
 
         # If the db_dir is not provided, default to within the db root.
         self._db_dir = db_dir or os.path.join(self.root, _db_dirname)
->>>>>>> c7dda388
 
         # Set up layout of database files within the db dir
         self._index_path = os.path.join(self._db_dir, 'index.json')
@@ -355,8 +346,8 @@
                     }
                     try:
                         sjson.dump(database, f)
-                    except YAMLError as e:
-                        raise syaml.SpackYAMLError(
+                    except Exception as e:
+                        raise Exception(
                             "error writing YAML database:", str(e))
             self.lock = ForbiddenLock()
         else:
