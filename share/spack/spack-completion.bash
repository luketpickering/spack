# Copyright 2013-2020 Lawrence Livermore National Security, LLC and other
# Spack Project Developers. See the top-level COPYRIGHT file for details.
#
# SPDX-License-Identifier: (Apache-2.0 OR MIT)


# NOTE: spack-completion.bash is auto-generated by:
#
#   $ spack commands --aliases --format=bash
#       --header=bash/spack-completion.in --update=spack-completion.bash
#
# Please do not manually modify this file.


# The following global variables are set by Bash programmable completion:
#
#     COMP_CWORD:      An index into ${COMP_WORDS} of the word containing the
#                      current cursor position
#     COMP_KEY:        The key (or final key of a key sequence) used to invoke
#                      the current completion function
#     COMP_LINE:       The current command line
#     COMP_POINT:      The index of the current cursor position relative to the
#                      beginning of the current command
#     COMP_TYPE:       Set to an integer value corresponding to the type of
#                      completion attempted that caused a completion function
#                      to be called
#     COMP_WORDBREAKS: The set of characters that the readline library treats
#                      as word separators when performing word completion
#     COMP_WORDS:      An array variable consisting of the individual words in
#                      the current command line
#
# The following global variable is used by Bash programmable completion:
#
#     COMPREPLY:       An array variable from which bash reads the possible
#                      completions generated by a shell function invoked by the
#                      programmable completion facility
#
# See `man bash` for more details.

# Bash programmable completion for Spack
_bash_completion_spack() {
    # In all following examples, let the cursor be denoted by brackets, i.e. []

    # For our purposes, flags should not affect tab completion. For instance,
    # `spack install []` and `spack -d install --jobs 8 []` should both give the same
    # possible completions. Therefore, we need to ignore any flags in COMP_WORDS.
    local COMP_WORDS_NO_FLAGS=()
    local index=0
    while [[ "$index" -lt "$COMP_CWORD" ]]
    do
        if [[ "${COMP_WORDS[$index]}" == [a-z]* ]]
        then
            COMP_WORDS_NO_FLAGS+=("${COMP_WORDS[$index]}")
        fi
        let index++
    done

    # Options will be listed by a subfunction named after non-flag arguments.
    # For example, `spack -d install []` will call _spack_install
    # and `spack compiler add []` will call _spack_compiler_add
    local subfunction=$(IFS='_'; echo "_${COMP_WORDS_NO_FLAGS[*]}")

    # Translate dashes to underscores, as dashes are not permitted in
    # compatibility mode. See https://github.com/spack/spack/pull/4079
    subfunction=${subfunction//-/_}

    # However, the word containing the current cursor position needs to be
    # added regardless of whether or not it is a flag. This allows us to
    # complete something like `spack install --keep-st[]`
    COMP_WORDS_NO_FLAGS+=("${COMP_WORDS[$COMP_CWORD]}")

    # Since we have removed all words after COMP_CWORD, we can safely assume
    # that COMP_CWORD_NO_FLAGS is simply the index of the last element
    local COMP_CWORD_NO_FLAGS=$((${#COMP_WORDS_NO_FLAGS[@]} - 1))

    # There is no guarantee that the cursor is at the end of the command line
    # when tab completion is envoked. For example, in the following situation:
    #     `spack -d [] install`
    # if the user presses the TAB key, a list of valid flags should be listed.
    # Note that we cannot simply ignore everything after the cursor. In the
    # previous scenario, the user should expect to see a list of flags, but
    # not of other subcommands. Obviously, `spack -d list install` would be
    # invalid syntax. To accomplish this, we use the variable list_options
    # which is true if the current word starts with '-' or if the cursor is
    # not at the end of the line.
    local list_options=false
    if [[ "${COMP_WORDS[$COMP_CWORD]}" == -* || "$COMP_POINT" -ne "${#COMP_LINE}" ]]
    then
        list_options=true
    fi

    # In general, when envoking tab completion, the user is not expecting to
    # see optional flags mixed in with subcommands or package names. Tab
    # completion is used by those who are either lazy or just bad at spelling.
    # If someone doesn't remember what flag to use, seeing single letter flags
    # in their results won't help them, and they should instead consult the
    # documentation. However, if the user explicitly declares that they are
    # looking for a flag, we can certainly help them out.
    #     `spack install -[]`
    # and
    #     `spack install --[]`
    # should list all flags and long flags, respectively. Furthermore, if a
    # subcommand has no non-flag completions, such as `spack arch []`, it
    # should list flag completions.

    local cur=${COMP_WORDS_NO_FLAGS[$COMP_CWORD_NO_FLAGS]}

    # If the cursor is in the middle of the line, like:
    #     `spack -d [] install`
    # COMP_WORDS will not contain the empty character, so we have to add it.
    if [[ "${COMP_LINE:$COMP_POINT:1}" == " " ]]
    then
        cur=""
    fi

    # Uncomment this line to enable logging
    #_test_vars >> temp

    # Make sure function exists before calling it
    if [[ "$(type -t $subfunction)" == "function" ]]
    then
        $subfunction
        COMPREPLY=($(compgen -W "$SPACK_COMPREPLY" -- "$cur"))
    fi
}

# Helper functions for subcommands
# Results of each query are cached via environment variables

_subcommands() {
    if [[ -z "${SPACK_SUBCOMMANDS:-}" ]]
    then
        SPACK_SUBCOMMANDS="$(spack commands)"
    fi
    SPACK_COMPREPLY="$SPACK_SUBCOMMANDS"
}

_all_packages() {
    if [[ -z "${SPACK_ALL_PACKAGES:-}" ]]
    then
        SPACK_ALL_PACKAGES="$(spack list)"
    fi
    SPACK_COMPREPLY="$SPACK_ALL_PACKAGES"
}

_all_resource_hashes() {
    if [[ -z "${SPACK_ALL_RESOURCES_HASHES:-}" ]]
    then
        SPACK_ALL_RESOURCE_HASHES="$(spack resource list --only-hashes)"
    fi
    SPACK_COMPREPLY="$SPACK_ALL_RESOURCE_HASHES"
}

_installed_packages() {
    if [[ -z "${SPACK_INSTALLED_PACKAGES:-}" ]]
    then
        SPACK_INSTALLED_PACKAGES="$(spack --color=never find --no-groups)"
    fi
    SPACK_COMPREPLY="$SPACK_INSTALLED_PACKAGES"
}

_installed_compilers() {
    if [[ -z "${SPACK_INSTALLED_COMPILERS:-}" ]]
    then
        SPACK_INSTALLED_COMPILERS="$(spack compilers | egrep -v "^(-|=)")"
    fi
    SPACK_COMPREPLY="$SPACK_INSTALLED_COMPILERS"
}

_providers() {
    if [[ -z "${SPACK_PROVIDERS:-}" ]]
    then
        SPACK_PROVIDERS="$(spack providers)"
    fi
    SPACK_COMPREPLY="$SPACK_PROVIDERS"
}

_mirrors() {
    if [[ -z "${SPACK_MIRRORS:-}" ]]
    then
        SPACK_MIRRORS="$(spack mirror list | awk '{print $1}')"
    fi
    SPACK_COMPREPLY="$SPACK_MIRRORS"
}

_repos() {
    if [[ -z "${SPACK_REPOS:-}" ]]
    then
        SPACK_REPOS="$(spack repo list | awk '{print $1}')"
    fi
    SPACK_COMPREPLY="$SPACK_REPOS"
}

_tests() {
    if [[ -z "${SPACK_TESTS:-}" ]]
    then
        SPACK_TESTS="$(spack test -l)"
    fi
    SPACK_COMPREPLY="$SPACK_TESTS"
}

_environments() {
    if [[ -z "${SPACK_ENVIRONMENTS:-}" ]]
    then
        SPACK_ENVIRONMENTS="$(spack env list)"
    fi
    SPACK_COMPREPLY="$SPACK_ENVIRONMENTS"
}

_keys() {
    if [[ -z "${SPACK_KEYS:-}" ]]
    then
        SPACK_KEYS="$(spack gpg list)"
    fi
    SPACK_COMPREPLY="$SPACK_KEYS"
}

_config_sections() {
    if [[ -z "${SPACK_CONFIG_SECTIONS:-}" ]]
    then
        SPACK_CONFIG_SECTIONS="$(spack config list)"
    fi
    SPACK_COMPREPLY="$SPACK_CONFIG_SECTIONS"
}

_extensions() {
    if [[ -z "${SPACK_EXTENSIONS:-}" ]]
    then
        SPACK_EXTENSIONS="$(spack extensions)"
    fi
    SPACK_COMPREPLY="$SPACK_EXTENSIONS"
}

# Testing functions

# Function for unit testing tab completion
# Syntax: _spack_completions spack install py-
_spack_completions() {
    local COMP_CWORD COMP_KEY COMP_LINE COMP_POINT COMP_TYPE COMP_WORDS COMPREPLY

    # Set each variable the way bash would
    COMP_LINE="$*"
    COMP_POINT=${#COMP_LINE}
    COMP_WORDS=("$@")
    if [[ ${COMP_LINE: -1} == ' ' ]]
    then
        COMP_WORDS+=('')
    fi
    COMP_CWORD=$((${#COMP_WORDS[@]} - 1))
    COMP_KEY=9    # ASCII 09: Horizontal Tab
    COMP_TYPE=64  # ASCII 64: '@', to list completions if the word is not unmodified

    # Run Spack's tab completion function
    _bash_completion_spack

    # Return the result
    echo "${COMPREPLY[@]:-}"
}

# Log the environment variables used
# Syntax: _test_vars >> temp
_test_vars() {
    echo "-----------------------------------------------------"
    echo "Variables set by bash:"
    echo
    echo "COMP_LINE:                '$COMP_LINE'"
    echo "# COMP_LINE:              '${#COMP_LINE}'"
    echo "COMP_WORDS:               $(_pretty_print COMP_WORDS[@])"
    echo "# COMP_WORDS:             '${#COMP_WORDS[@]}'"
    echo "COMP_CWORD:               '$COMP_CWORD'"
    echo "COMP_KEY:                 '$COMP_KEY'"
    echo "COMP_POINT:               '$COMP_POINT'"
    echo "COMP_TYPE:                '$COMP_TYPE'"
    echo "COMP_WORDBREAKS:          '$COMP_WORDBREAKS'"
    echo
    echo "Intermediate variables:"
    echo
    echo "COMP_WORDS_NO_FLAGS:      $(_pretty_print COMP_WORDS_NO_FLAGS[@])"
    echo "# COMP_WORDS_NO_FLAGS:    '${#COMP_WORDS_NO_FLAGS[@]}'"
    echo "COMP_CWORD_NO_FLAGS:      '$COMP_CWORD_NO_FLAGS'"
    echo
    echo "Subfunction:              '$subfunction'"
    if $list_options
    then
        echo "List options:             'True'"
    else
        echo "List options:             'False'"
    fi
    echo "Current word:             '$cur'"
}

# Pretty-prints one or more arrays
# Syntax: _pretty_print array1[@] ...
_pretty_print() {
    for arg in $@
    do
        local array=("${!arg}")
        printf "$arg: ["
        printf   "'%s'" "${array[0]}"
        printf ", '%s'" "${array[@]:1}"
        echo "]"
    done
}

complete -o bashdefault -o default -F _bash_completion_spack spack

# Completion for spacktivate
complete -o bashdefault -o default -F _bash_completion_spack spacktivate

_spacktivate() {
  _spack_env_activate
}

# Spack commands
#
# Everything below here is auto-generated.

_spack() {
    if $list_options
    then
        SPACK_COMPREPLY="-h --help -H --all-help --color -C --config-scope -d --debug --timestamp --pdb -e --env -D --env-dir -E --no-env --use-env-repo -k --insecure -l --enable-locks -L --disable-locks -m --mock -p --profile --sorted-profile --lines -v --verbose --stacktrace -V --version --print-shell-vars"
    else
        SPACK_COMPREPLY="activate add arch blame build build-env buildcache cd checksum ci clean clone commands compiler compilers concretize config configure containerize create deactivate debug dependencies dependents deprecate dev-build diy docs edit env extensions external fetch find flake8 gc gpg graph help info install license list load location log-parse maintainers mirror module patch pkg providers pydoc python reindex remove rm repo resource restage setup spec stage test uninstall unload upload-s3 url verify versions view"
    fi
}

_spack_activate() {
    if $list_options
    then
        SPACK_COMPREPLY="-h --help -f --force -v --view"
    else
        _installed_packages
    fi
}

_spack_add() {
    if $list_options
    then
        SPACK_COMPREPLY="-h --help -l --list-name"
    else
        _all_packages
    fi
}

_spack_arch() {
    SPACK_COMPREPLY="-h --help --known-targets -p --platform -o --operating-system -t --target -f --frontend -b --backend"
}

_spack_blame() {
    if $list_options
    then
        SPACK_COMPREPLY="-h --help -t --time -p --percent -g --git"
    else
        _all_packages
    fi
}

_spack_build() {
    if $list_options
    then
        SPACK_COMPREPLY="-h --help -v --verbose"
    else
        _all_packages
    fi
}

_spack_build_env() {
    if $list_options
    then
        SPACK_COMPREPLY="-h --help --clean --dirty --dump --pickle"
    else
        _all_packages
    fi
}

_spack_buildcache() {
    if $list_options
    then
        SPACK_COMPREPLY="-h --help"
    else
        SPACK_COMPREPLY="create install list keys preview check download get-buildcache-name save-yaml copy update-index"
    fi
}

_spack_buildcache_create() {
    if $list_options
    then
        SPACK_COMPREPLY="-h --help -r --rel -f --force -u --unsigned -a --allow-root -k --key -d --directory -m --mirror-name --mirror-url --no-rebuild-index -y --spec-yaml --only"
    else
        _all_packages
    fi
}

_spack_buildcache_install() {
    if $list_options
    then
        SPACK_COMPREPLY="-h --help -f --force -m --multiple -a --allow-root -u --unsigned -o --otherarch"
    else
        _all_packages
    fi
}

_spack_buildcache_list() {
    if $list_options
    then
        SPACK_COMPREPLY="-h --help -l --long -L --very-long -v --variants -f --force -a --allarch"
    else
        _all_packages
    fi
}

_spack_buildcache_keys() {
    SPACK_COMPREPLY="-h --help -i --install -t --trust -f --force"
}

_spack_buildcache_preview() {
    if $list_options
    then
        SPACK_COMPREPLY="-h --help"
    else
        _installed_packages
    fi
}

_spack_buildcache_check() {
    SPACK_COMPREPLY="-h --help -m --mirror-url -o --output-file --scope -s --spec -y --spec-yaml --rebuild-on-error"
}

_spack_buildcache_download() {
    SPACK_COMPREPLY="-h --help -s --spec -y --spec-yaml -p --path -c --require-cdashid"
}

_spack_buildcache_get_buildcache_name() {
    SPACK_COMPREPLY="-h --help -s --spec -y --spec-yaml"
}

_spack_buildcache_save_yaml() {
    SPACK_COMPREPLY="-h --help --root-spec --root-spec-yaml -s --specs -y --yaml-dir"
}

_spack_buildcache_copy() {
    SPACK_COMPREPLY="-h --help --base-dir --spec-yaml --destination-url"
}

_spack_buildcache_update_index() {
    SPACK_COMPREPLY="-h --help -d --mirror-url"
}

_spack_cd() {
    if $list_options
    then
        SPACK_COMPREPLY="-h --help -m --module-dir -r --spack-root -i --install-dir -p --package-dir -P --packages -s --stage-dir -S --stages -b --build-dir -e --env"
    else
        _all_packages
    fi
}

_spack_checksum() {
    if $list_options
    then
        SPACK_COMPREPLY="-h --help --keep-stage -b --batch"
    else
        _all_packages
    fi
}

_spack_ci() {
    if $list_options
    then
        SPACK_COMPREPLY="-h --help"
    else
        SPACK_COMPREPLY="generate rebuild"
    fi
}

_spack_ci_generate() {
    SPACK_COMPREPLY="-h --help --output-file --copy-to --spack-repo --spack-ref --optimize"
}

_spack_ci_rebuild() {
    SPACK_COMPREPLY="-h --help"
}

_spack_clean() {
    if $list_options
    then
        SPACK_COMPREPLY="-h --help -s --stage -d --downloads -m --misc-cache -p --python-cache -a --all"
    else
        _all_packages
    fi
}

_spack_clone() {
    if $list_options
    then
        SPACK_COMPREPLY="-h --help -r --remote"
    else
        SPACK_COMPREPLY=""
    fi
}

_spack_commands() {
    if $list_options
    then
        SPACK_COMPREPLY="-h --help --update-completion -a --aliases --format --header --update"
    else
        SPACK_COMPREPLY=""
    fi
}

_spack_compiler() {
    if $list_options
    then
        SPACK_COMPREPLY="-h --help"
    else
        SPACK_COMPREPLY="find add remove rm list info"
    fi
}

_spack_compiler_find() {
    if $list_options
    then
        SPACK_COMPREPLY="-h --help --scope"
    else
        SPACK_COMPREPLY=""
    fi
}

_spack_compiler_add() {
    if $list_options
    then
        SPACK_COMPREPLY="-h --help --scope"
    else
        SPACK_COMPREPLY=""
    fi
}

_spack_compiler_remove() {
    if $list_options
    then
        SPACK_COMPREPLY="-h --help -a --all --scope"
    else
        _installed_compilers
    fi
}

_spack_compiler_rm() {
    if $list_options
    then
        SPACK_COMPREPLY="-h --help -a --all --scope"
    else
        _installed_compilers
    fi
}

_spack_compiler_list() {
    SPACK_COMPREPLY="-h --help --scope"
}

_spack_compiler_info() {
    if $list_options
    then
        SPACK_COMPREPLY="-h --help --scope"
    else
        _installed_compilers
    fi
}

_spack_compilers() {
    SPACK_COMPREPLY="-h --help --scope"
}

_spack_concretize() {
    SPACK_COMPREPLY="-h --help -f --force"
}

_spack_config() {
    if $list_options
    then
        SPACK_COMPREPLY="-h --help --scope"
    else
        SPACK_COMPREPLY="get blame edit list"
    fi
}

_spack_config_get() {
    if $list_options
    then
        SPACK_COMPREPLY="-h --help"
    else
        _config_sections
    fi
}

_spack_config_blame() {
    if $list_options
    then
        SPACK_COMPREPLY="-h --help"
    else
        _config_sections
    fi
}

_spack_config_edit() {
    if $list_options
    then
        SPACK_COMPREPLY="-h --help --print-file"
    else
        _config_sections
    fi
}

_spack_config_list() {
    SPACK_COMPREPLY="-h --help"
}

_spack_configure() {
    if $list_options
    then
        SPACK_COMPREPLY="-h --help -v --verbose"
    else
        _all_packages
    fi
}

_spack_containerize() {
    SPACK_COMPREPLY="-h --help"
}

_spack_create() {
    if $list_options
    then
        SPACK_COMPREPLY="-h --help --keep-stage -n --name -t --template -r --repo -N --namespace -f --force --skip-editor"
    else
        SPACK_COMPREPLY=""
    fi
}

_spack_deactivate() {
    if $list_options
    then
        SPACK_COMPREPLY="-h --help -f --force -v --view -a --all"
    else
        _installed_packages
    fi
}

_spack_debug() {
    if $list_options
    then
        SPACK_COMPREPLY="-h --help"
    else
        SPACK_COMPREPLY="create-db-tarball report"
    fi
}

_spack_debug_create_db_tarball() {
    SPACK_COMPREPLY="-h --help"
}

_spack_debug_report() {
    SPACK_COMPREPLY="-h --help"
}

_spack_dependencies() {
    if $list_options
    then
        SPACK_COMPREPLY="-h --help -i --installed -t --transitive --deptype -V --no-expand-virtuals"
    else
        _all_packages
    fi
}

_spack_dependents() {
    if $list_options
    then
        SPACK_COMPREPLY="-h --help -i --installed -t --transitive"
    else
        _all_packages
    fi
}

_spack_deprecate() {
    if $list_options
    then
        SPACK_COMPREPLY="-h --help -y --yes-to-all -d --dependencies -D --no-dependencies -i --install-deprecator -I --no-install-deprecator -l --link-type"
    else
        _all_packages
    fi
}

_spack_dev_build() {
    if $list_options
    then
        SPACK_COMPREPLY="-h --help -j --jobs -d --source-path -i --ignore-dependencies -n --no-checksum --keep-prefix --skip-patch -q --quiet --drop-in -b --before -u --until --clean --dirty"
    else
        _all_packages
    fi
}

_spack_diy() {
    if $list_options
    then
        SPACK_COMPREPLY="-h --help -j --jobs -d --source-path -i --ignore-dependencies -n --no-checksum --keep-prefix --skip-patch -q --quiet --drop-in -b --before -u --until --clean --dirty"
    else
        _all_packages
    fi
}

_spack_docs() {
    SPACK_COMPREPLY="-h --help"
}

_spack_edit() {
    if $list_options
    then
        SPACK_COMPREPLY="-h --help -b --build-system -c --command -d --docs -t --test -m --module -r --repo -N --namespace"
    else
        _all_packages
    fi
}

_spack_env() {
    if $list_options
    then
        SPACK_COMPREPLY="-h --help"
    else
        SPACK_COMPREPLY="activate deactivate create remove rm list ls status st loads view"
    fi
}

_spack_env_activate() {
    if $list_options
    then
        SPACK_COMPREPLY="-h --help --sh --csh -v --with-view -V --without-view -d --dir -p --prompt"
    else
        _environments
    fi
}

_spack_env_deactivate() {
    SPACK_COMPREPLY="-h --help --sh --csh"
}

_spack_env_create() {
    if $list_options
    then
        SPACK_COMPREPLY="-h --help -d --dir --without-view --with-view"
    else
        _environments
    fi
}

_spack_env_remove() {
    if $list_options
    then
        SPACK_COMPREPLY="-h --help -y --yes-to-all"
    else
        _environments
    fi
}

_spack_env_rm() {
    if $list_options
    then
        SPACK_COMPREPLY="-h --help -y --yes-to-all"
    else
        _environments
    fi
}

_spack_env_list() {
    SPACK_COMPREPLY="-h --help"
}

_spack_env_ls() {
    SPACK_COMPREPLY="-h --help"
}

_spack_env_status() {
    SPACK_COMPREPLY="-h --help"
}

_spack_env_st() {
    SPACK_COMPREPLY="-h --help"
}

_spack_env_loads() {
    if $list_options
    then
        SPACK_COMPREPLY="-h --help -m --module-type --input-only -p --prefix -x --exclude -r --dependencies"
    else
        _environments
    fi
}

_spack_env_view() {
    if $list_options
    then
        SPACK_COMPREPLY="-h --help"
    else
        SPACK_COMPREPLY=""
    fi
}

_spack_extensions() {
    if $list_options
    then
        SPACK_COMPREPLY="-h --help -l --long -L --very-long -d --deps -p --paths -s --show -v --view"
    else
        _extensions
    fi
}

_spack_external() {
    if $list_options
    then
        SPACK_COMPREPLY="-h --help"
    else
        SPACK_COMPREPLY="find"
    fi
}

_spack_external_find() {
    if $list_options
    then
        SPACK_COMPREPLY="-h --help --not-buildable"
    else
        _all_packages
    fi
}

_spack_fetch() {
    if $list_options
    then
        SPACK_COMPREPLY="-h --help -n --no-checksum -m --missing -D --dependencies"
    else
        _all_packages
    fi
}

_spack_find() {
    if $list_options
    then
        SPACK_COMPREPLY="-h --help --format --json -d --deps -p --paths --groups --no-groups -l --long -L --very-long -t --tags -c --show-concretized -f --show-flags --show-full-compiler -x --explicit -X --implicit -u --unknown -m --missing -v --variants --loaded -M --only-missing --deprecated --only-deprecated -N --namespace --start-date --end-date"
    else
        _installed_packages
    fi
}

_spack_flake8() {
    if $list_options
    then
        SPACK_COMPREPLY="-h --help -b --base -k --keep-temp -a --all -o --output -r --root-relative -U --no-untracked"
    else
        SPACK_COMPREPLY=""
    fi
}

_spack_gc() {
    SPACK_COMPREPLY="-h --help -y --yes-to-all"
}

_spack_gpg() {
    if $list_options
    then
        SPACK_COMPREPLY="-h --help"
    else
        SPACK_COMPREPLY="verify trust untrust sign create list init export"
    fi
}

_spack_gpg_verify() {
    if $list_options
    then
        SPACK_COMPREPLY="-h --help"
    else
        _installed_packages
    fi
}

_spack_gpg_trust() {
    if $list_options
    then
        SPACK_COMPREPLY="-h --help"
    else
        SPACK_COMPREPLY=""
    fi
}

_spack_gpg_untrust() {
    if $list_options
    then
        SPACK_COMPREPLY="-h --help --signing"
    else
        _keys
    fi
}

_spack_gpg_sign() {
    if $list_options
    then
        SPACK_COMPREPLY="-h --help --output --key --clearsign"
    else
        _installed_packages
    fi
}

_spack_gpg_create() {
    if $list_options
    then
        SPACK_COMPREPLY="-h --help --comment --expires --export"
    else
        SPACK_COMPREPLY=""
    fi
}

_spack_gpg_list() {
    SPACK_COMPREPLY="-h --help --trusted --signing"
}

_spack_gpg_init() {
    SPACK_COMPREPLY="-h --help --from"
}

_spack_gpg_export() {
    if $list_options
    then
        SPACK_COMPREPLY="-h --help"
    else
        _keys
    fi
}

_spack_graph() {
    if $list_options
    then
        SPACK_COMPREPLY="-h --help -a --ascii -d --dot -s --static -i --installed --deptype"
    else
        _all_packages
    fi
}

_spack_help() {
    if $list_options
    then
        SPACK_COMPREPLY="-h --help -a --all --spec"
    else
        _subcommands
    fi
}

_spack_info() {
    if $list_options
    then
        SPACK_COMPREPLY="-h --help"
    else
        _all_packages
    fi
}

_spack_install() {
    if $list_options
    then
<<<<<<< HEAD
        SPACK_COMPREPLY="-h --help --only -u --until -j --jobs --overwrite --keep-prefix --keep-stage --dont-restage --use-cache --no-cache --cache-only --no-check-signature --show-log-on-error --source -n --no-checksum -v --verbose --fake --only-concrete -f --file --upstream -g --global --clean --dirty --test --run-tests --log-format --log-file --help-cdash --cdash-upload-url --cdash-build --cdash-site --cdash-track --cdash-buildstamp -y --yes-to-all"
=======
        SPACK_COMPREPLY="-h --help --only -u --until -j --jobs --overwrite --fail-fast --keep-prefix --keep-stage --dont-restage --use-cache --no-cache --cache-only --no-check-signature --show-log-on-error --source -n --no-checksum -v --verbose --fake --only-concrete -f --file --clean --dirty --test --run-tests --log-format --log-file --help-cdash --cdash-upload-url --cdash-build --cdash-site --cdash-track --cdash-buildstamp -y --yes-to-all"
>>>>>>> bc53bb9b
    else
        _all_packages
    fi
}

_spack_license() {
    if $list_options
    then
        SPACK_COMPREPLY="-h --help"
    else
        SPACK_COMPREPLY="list-files verify"
    fi
}

_spack_license_list_files() {
    SPACK_COMPREPLY="-h --help"
}

_spack_license_verify() {
    SPACK_COMPREPLY="-h --help --root"
}

_spack_list() {
    if $list_options
    then
        SPACK_COMPREPLY="-h --help -d --search-description --format --update -t --tags"
    else
        _all_packages
    fi
}

_spack_load() {
    if $list_options
    then
        SPACK_COMPREPLY="-h --help -r --dependencies --sh --csh --first --only"
    else
        _installed_packages
    fi
}

_spack_location() {
    if $list_options
    then
        SPACK_COMPREPLY="-h --help -m --module-dir -r --spack-root -i --install-dir -p --package-dir -P --packages -s --stage-dir -S --stages -b --build-dir -e --env"
    else
        _all_packages
    fi
}

_spack_log_parse() {
    if $list_options
    then
        SPACK_COMPREPLY="-h --help --show -c --context -p --profile -w --width -j --jobs"
    else
        SPACK_COMPREPLY=""
    fi
}

_spack_maintainers() {
    if $list_options
    then
        SPACK_COMPREPLY="-h --help --maintained --unmaintained -a --all --by-user"
    else
        _all_packages
    fi
}

_spack_mirror() {
    if $list_options
    then
        SPACK_COMPREPLY="-h --help -n --no-checksum"
    else
        SPACK_COMPREPLY="create add remove rm set-url list"
    fi
}

_spack_mirror_create() {
    if $list_options
    then
        SPACK_COMPREPLY="-h --help -d --directory -a --all -f --file --exclude-file --exclude-specs --skip-unstable-versions -D --dependencies -n --versions-per-spec"
    else
        _all_packages
    fi
}

_spack_mirror_add() {
    if $list_options
    then
        SPACK_COMPREPLY="-h --help --scope"
    else
        _mirrors
    fi
}

_spack_mirror_remove() {
    if $list_options
    then
        SPACK_COMPREPLY="-h --help --scope"
    else
        _mirrors
    fi
}

_spack_mirror_rm() {
    if $list_options
    then
        SPACK_COMPREPLY="-h --help --scope"
    else
        _mirrors
    fi
}

_spack_mirror_set_url() {
    if $list_options
    then
        SPACK_COMPREPLY="-h --help --push --scope"
    else
        _mirrors
    fi
}

_spack_mirror_list() {
    SPACK_COMPREPLY="-h --help --scope"
}

_spack_module() {
    if $list_options
    then
        SPACK_COMPREPLY="-h --help"
    else
        SPACK_COMPREPLY="lmod tcl"
    fi
}

_spack_module_lmod() {
    if $list_options
    then
        SPACK_COMPREPLY="-h --help"
    else
        SPACK_COMPREPLY="refresh find rm loads setdefault"
    fi
}

_spack_module_lmod_refresh() {
    if $list_options
    then
        SPACK_COMPREPLY="-h --help --delete-tree --upstream-modules -y --yes-to-all"
    else
        _installed_packages
    fi
}

_spack_module_lmod_find() {
    if $list_options
    then
        SPACK_COMPREPLY="-h --help --full-path -r --dependencies"
    else
        _installed_packages
    fi
}

_spack_module_lmod_rm() {
    if $list_options
    then
        SPACK_COMPREPLY="-h --help -y --yes-to-all"
    else
        _installed_packages
    fi
}

_spack_module_lmod_loads() {
    if $list_options
    then
        SPACK_COMPREPLY="-h --help --input-only -p --prefix -x --exclude -r --dependencies"
    else
        _installed_packages
    fi
}

_spack_module_lmod_setdefault() {
    if $list_options
    then
        SPACK_COMPREPLY="-h --help"
    else
        _installed_packages
    fi
}

_spack_module_tcl() {
    if $list_options
    then
        SPACK_COMPREPLY="-h --help"
    else
        SPACK_COMPREPLY="refresh find rm loads"
    fi
}

_spack_module_tcl_refresh() {
    if $list_options
    then
        SPACK_COMPREPLY="-h --help --delete-tree --upstream-modules -y --yes-to-all"
    else
        _installed_packages
    fi
}

_spack_module_tcl_find() {
    if $list_options
    then
        SPACK_COMPREPLY="-h --help --full-path -r --dependencies"
    else
        _installed_packages
    fi
}

_spack_module_tcl_rm() {
    if $list_options
    then
        SPACK_COMPREPLY="-h --help -y --yes-to-all"
    else
        _installed_packages
    fi
}

_spack_module_tcl_loads() {
    if $list_options
    then
        SPACK_COMPREPLY="-h --help --input-only -p --prefix -x --exclude -r --dependencies"
    else
        _installed_packages
    fi
}

_spack_patch() {
    if $list_options
    then
        SPACK_COMPREPLY="-h --help -n --no-checksum"
    else
        _all_packages
    fi
}

_spack_pkg() {
    if $list_options
    then
        SPACK_COMPREPLY="-h --help"
    else
        SPACK_COMPREPLY="add list diff added changed removed"
    fi
}

_spack_pkg_add() {
    if $list_options
    then
        SPACK_COMPREPLY="-h --help"
    else
        _all_packages
    fi
}

_spack_pkg_list() {
    if $list_options
    then
        SPACK_COMPREPLY="-h --help"
    else
        SPACK_COMPREPLY=""
    fi
}

_spack_pkg_diff() {
    if $list_options
    then
        SPACK_COMPREPLY="-h --help"
    else
        SPACK_COMPREPLY=""
    fi
}

_spack_pkg_added() {
    if $list_options
    then
        SPACK_COMPREPLY="-h --help"
    else
        SPACK_COMPREPLY=""
    fi
}

_spack_pkg_changed() {
    if $list_options
    then
        SPACK_COMPREPLY="-h --help -t --type"
    else
        SPACK_COMPREPLY=""
    fi
}

_spack_pkg_removed() {
    if $list_options
    then
        SPACK_COMPREPLY="-h --help"
    else
        SPACK_COMPREPLY=""
    fi
}

_spack_providers() {
    if $list_options
    then
        SPACK_COMPREPLY="-h --help"
    else
        _providers
    fi
}

_spack_pydoc() {
    if $list_options
    then
        SPACK_COMPREPLY="-h --help"
    else
        SPACK_COMPREPLY=""
    fi
}

_spack_python() {
    if $list_options
    then
        SPACK_COMPREPLY="-h --help -V --version -c -m"
    else
        SPACK_COMPREPLY=""
    fi
}

_spack_reindex() {
    SPACK_COMPREPLY="-h --help"
}

_spack_remove() {
    if $list_options
    then
        SPACK_COMPREPLY="-h --help -a --all -l --list-name -f --force"
    else
        _all_packages
    fi
}

_spack_rm() {
    if $list_options
    then
        SPACK_COMPREPLY="-h --help -a --all -l --list-name -f --force"
    else
        _all_packages
    fi
}

_spack_repo() {
    if $list_options
    then
        SPACK_COMPREPLY="-h --help"
    else
        SPACK_COMPREPLY="create list add remove rm"
    fi
}

_spack_repo_create() {
    if $list_options
    then
        SPACK_COMPREPLY="-h --help"
    else
        _repos
    fi
}

_spack_repo_list() {
    SPACK_COMPREPLY="-h --help --scope"
}

_spack_repo_add() {
    if $list_options
    then
        SPACK_COMPREPLY="-h --help --scope"
    else
        SPACK_COMPREPLY=""
    fi
}

_spack_repo_remove() {
    if $list_options
    then
        SPACK_COMPREPLY="-h --help --scope"
    else
        _repos
    fi
}

_spack_repo_rm() {
    if $list_options
    then
        SPACK_COMPREPLY="-h --help --scope"
    else
        _repos
    fi
}

_spack_resource() {
    if $list_options
    then
        SPACK_COMPREPLY="-h --help"
    else
        SPACK_COMPREPLY="list show"
    fi
}

_spack_resource_list() {
    SPACK_COMPREPLY="-h --help --only-hashes"
}

_spack_resource_show() {
    if $list_options
    then
        SPACK_COMPREPLY="-h --help"
    else
        _all_resource_hashes
    fi
}

_spack_restage() {
    if $list_options
    then
        SPACK_COMPREPLY="-h --help"
    else
        _all_packages
    fi
}

_spack_setup() {
    if $list_options
    then
        SPACK_COMPREPLY="-h --help -i --ignore-dependencies -n --no-checksum -v --verbose --clean --dirty"
    else
        _all_packages
    fi
}

_spack_spec() {
    if $list_options
    then
        SPACK_COMPREPLY="-h --help -l --long -L --very-long -I --install-status -y --yaml -j --json -c --cover -N --namespaces -t --types"
    else
        _all_packages
    fi
}

_spack_stage() {
    if $list_options
    then
        SPACK_COMPREPLY="-h --help -n --no-checksum -p --path"
    else
        _all_packages
    fi
}

_spack_test() {
    if $list_options
    then
        SPACK_COMPREPLY="-h --help -H --pytest-help -l --list -L --list-long -N --list-names --extension -s -k --showlocals"
    else
        _tests
    fi
}

_spack_uninstall() {
    if $list_options
    then
        SPACK_COMPREPLY="-h --help -f --force -R --dependents -y --yes-to-all -a --all -u --upstream -g --global"
    else
        _installed_packages
    fi
}

_spack_unload() {
    if $list_options
    then
        SPACK_COMPREPLY="-h --help --sh --csh -a --all"
    else
        _installed_packages
    fi
}

_spack_upload_s3() {
    if $list_options
    then
        SPACK_COMPREPLY="-h --help"
    else
        SPACK_COMPREPLY="spec index"
    fi
}

_spack_upload_s3_spec() {
    SPACK_COMPREPLY="-h --help -s --spec -y --spec-yaml -b --base-dir -e --endpoint-url"
}

_spack_upload_s3_index() {
    SPACK_COMPREPLY="-h --help -e --endpoint-url"
}

_spack_url() {
    if $list_options
    then
        SPACK_COMPREPLY="-h --help"
    else
        SPACK_COMPREPLY="parse list summary stats"
    fi
}

_spack_url_parse() {
    if $list_options
    then
        SPACK_COMPREPLY="-h --help -s --spider"
    else
        SPACK_COMPREPLY=""
    fi
}

_spack_url_list() {
    SPACK_COMPREPLY="-h --help -c --color -e --extrapolation -n --incorrect-name -N --correct-name -v --incorrect-version -V --correct-version"
}

_spack_url_summary() {
    SPACK_COMPREPLY="-h --help"
}

_spack_url_stats() {
    SPACK_COMPREPLY="-h --help"
}

_spack_verify() {
    if $list_options
    then
        SPACK_COMPREPLY="-h --help -l --local -j --json -a --all -s --specs -f --files"
    else
        _all_packages
    fi
}

_spack_versions() {
    if $list_options
    then
        SPACK_COMPREPLY="-h --help -s --safe-only -c --concurrency"
    else
        _all_packages
    fi
}

_spack_view() {
    if $list_options
    then
        SPACK_COMPREPLY="-h --help -v --verbose -e --exclude -d --dependencies"
    else
        SPACK_COMPREPLY="symlink add soft hardlink hard copy relocate remove rm statlink status check"
    fi
}

_spack_view_symlink() {
    if $list_options
    then
        SPACK_COMPREPLY="-h --help --projection-file -i --ignore-conflicts"
    else
        _all_packages
    fi
}

_spack_view_add() {
    if $list_options
    then
        SPACK_COMPREPLY="-h --help --projection-file -i --ignore-conflicts"
    else
        _all_packages
    fi
}

_spack_view_soft() {
    if $list_options
    then
        SPACK_COMPREPLY="-h --help --projection-file -i --ignore-conflicts"
    else
        _all_packages
    fi
}

_spack_view_hardlink() {
    if $list_options
    then
        SPACK_COMPREPLY="-h --help --projection-file -i --ignore-conflicts"
    else
        _all_packages
    fi
}

_spack_view_hard() {
    if $list_options
    then
        SPACK_COMPREPLY="-h --help --projection-file -i --ignore-conflicts"
    else
        _all_packages
    fi
}

_spack_view_copy() {
    if $list_options
    then
        SPACK_COMPREPLY="-h --help --projection-file -i --ignore-conflicts"
    else
        _all_packages
    fi
}

_spack_view_relocate() {
    if $list_options
    then
        SPACK_COMPREPLY="-h --help --projection-file -i --ignore-conflicts"
    else
        _all_packages
    fi
}

_spack_view_remove() {
    if $list_options
    then
        SPACK_COMPREPLY="-h --help --no-remove-dependents -a --all"
    else
        _all_packages
    fi
}

_spack_view_rm() {
    if $list_options
    then
        SPACK_COMPREPLY="-h --help --no-remove-dependents -a --all"
    else
        _all_packages
    fi
}

_spack_view_statlink() {
    if $list_options
    then
        SPACK_COMPREPLY="-h --help"
    else
        _all_packages
    fi
}

_spack_view_status() {
    if $list_options
    then
        SPACK_COMPREPLY="-h --help"
    else
        _all_packages
    fi
}

_spack_view_check() {
    if $list_options
    then
        SPACK_COMPREPLY="-h --help"
    else
        _all_packages
    fi
}<|MERGE_RESOLUTION|>--- conflicted
+++ resolved
@@ -962,11 +962,7 @@
 _spack_install() {
     if $list_options
     then
-<<<<<<< HEAD
-        SPACK_COMPREPLY="-h --help --only -u --until -j --jobs --overwrite --keep-prefix --keep-stage --dont-restage --use-cache --no-cache --cache-only --no-check-signature --show-log-on-error --source -n --no-checksum -v --verbose --fake --only-concrete -f --file --upstream -g --global --clean --dirty --test --run-tests --log-format --log-file --help-cdash --cdash-upload-url --cdash-build --cdash-site --cdash-track --cdash-buildstamp -y --yes-to-all"
-=======
         SPACK_COMPREPLY="-h --help --only -u --until -j --jobs --overwrite --fail-fast --keep-prefix --keep-stage --dont-restage --use-cache --no-cache --cache-only --no-check-signature --show-log-on-error --source -n --no-checksum -v --verbose --fake --only-concrete -f --file --clean --dirty --test --run-tests --log-format --log-file --help-cdash --cdash-upload-url --cdash-build --cdash-site --cdash-track --cdash-buildstamp -y --yes-to-all"
->>>>>>> bc53bb9b
     else
         _all_packages
     fi
